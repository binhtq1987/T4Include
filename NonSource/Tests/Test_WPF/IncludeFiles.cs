--- conflicted
+++ resolved
@@ -21,8 +21,6 @@
 // @@@ INCLUDE_FOUND: ../Extensions/WpfExtensions.cs
 // @@@ INCLUDING: C:\temp\GitHub\T4Include\WPF\WatermarkTextBox.cs
 // @@@ INCLUDE_FOUND: Generated_WatermarkTextBox_DependencyProperties.cs
-// @@@ INCLUDING: C:\temp\GitHub\T4Include\WPF\WheelPanel.cs
-// @@@ INCLUDE_FOUND: Generated_WheelPanel_DependencyProperties.cs
 // @@@ INCLUDING: C:\temp\GitHub\T4Include\WPF\Generated_AnimatedEntrance_DependencyProperties.cs
 // @@@ INCLUDING: C:\temp\GitHub\T4Include\WPF\Generated_AnimatedEntrance_StateMachine.cs
 // @@@ INCLUDING: C:\temp\GitHub\T4Include\Extensions\WpfExtensions.cs
@@ -31,7 +29,6 @@
 // @@@ INCLUDING: C:\temp\GitHub\T4Include\WPF\Generated_AccordionPanel_DependencyProperties.cs
 // @@@ SKIPPING (Already seen): C:\temp\GitHub\T4Include\Extensions\WpfExtensions.cs
 // @@@ INCLUDING: C:\temp\GitHub\T4Include\WPF\Generated_WatermarkTextBox_DependencyProperties.cs
-// @@@ INCLUDING: C:\temp\GitHub\T4Include\WPF\Generated_WheelPanel_DependencyProperties.cs
 // @@@ INCLUDING: C:\temp\GitHub\T4Include\Common\Array.cs
 // @@@ INCLUDING: C:\temp\GitHub\T4Include\Common\Log.cs
 // @@@ INCLUDE_FOUND: Config.cs
@@ -42,7 +39,6 @@
 // Certains directives such as #define and // Resharper comments has to be 
 // moved to top in order to work properly    
 // ############################################################################
-#pragma warning disable 0649
 // ReSharper disable CompareOfFloatsByEqualityOperator
 // ReSharper disable ConditionIsAlwaysTrueOrFalse
 // ReSharper disable InconsistentNaming
@@ -1115,251 +1111,6 @@
 // ############################################################################
 
 // ############################################################################
-// @@@ BEGIN_INCLUDE: C:\temp\GitHub\T4Include\WPF\WheelPanel.cs
-namespace FileInclude
-{
-    // ----------------------------------------------------------------------------------------------
-    // Copyright (c) Mårten Rånge.
-    // ----------------------------------------------------------------------------------------------
-    // This source code is subject to terms and conditions of the Microsoft Public License. A 
-    // copy of the license can be found in the License.html file at the root of this distribution. 
-    // If you cannot locate the  Microsoft Public License, please send an email to 
-    // dlr@microsoft.com. By using this source code in any fashion, you are agreeing to be bound 
-    //  by the terms of the Microsoft Public License.
-    // ----------------------------------------------------------------------------------------------
-    // You must not remove this notice, or any other, from this software.
-    // ----------------------------------------------------------------------------------------------
-    
-    
-    
-    namespace Source.WPF
-    {
-        using System;
-        using System.Windows;
-        using System.Windows.Controls;
-        using System.Windows.Media;
-        using System.Windows.Media.Animation;
-    
-        using Source.Extensions;
-    
-        partial class WheelPanel : Panel
-        {
-            public partial class State
-            {
-                public MatrixTransform  Transform   ;
-                public double           FromAngle   ;
-                public double           ToAngle     ;
-                public double           FromScale   ;
-                public double           ToScale     ;
-                
-                public double           GetCurrentAngle (double clock)
-                {
-                    return s_animationEase.Ease(clock).Interpolate(FromAngle, ToAngle);
-                }
-    
-                public double           GetCurrentScale (double clock)
-                {
-                    return s_animationEase.Ease(clock).Interpolate(FromScale, ToScale);
-                }
-    
-                public void             UpdateTransform (double angle, double scale, Vector centre, double radius)
-                {   
-                    if (Transform != null)
-                    {
-                        var transform = Matrix.Identity;
-                        transform.Translate(-radius,0);
-                        transform.Rotate(angle);
-                        transform.Scale(scale, scale);
-                        transform.Translate(centre.X, centre.Y);
-                        Transform.Matrix = transform;
-                    }
-                }
-            }
-    
-            readonly static Duration        s_animationDuration ;
-            readonly static DoubleAnimation s_animationClock    ;
-            readonly static IEasingFunction s_animationEase     ;
-            AnimationClock m_clock;
-    
-            static partial void Initialize (
-                ref Duration animationDuration,
-                ref IEasingFunction animationEase
-                );
-    
-            static WheelPanel ()
-            {
-                var animationDuration   = new Duration (TimeSpan.FromMilliseconds(400));
-                IEasingFunction animationEase       = new ExponentialEase
-                                        {
-                                            EasingMode = EasingMode.EaseInOut,
-                                        };
-    
-                s_animationDuration     = animationDuration ;
-                s_animationEase         = animationEase     ;
-    
-                Initialize (ref s_animationDuration, ref animationEase);
-    
-                s_animationDuration     = animationDuration ;
-                s_animationEase         = animationEase;
-    
-                s_animationClock        = new DoubleAnimation(
-                    0                       ,
-                    1                       ,
-                    s_animationDuration     , 
-                    FillBehavior.Stop
-                    );
-                
-            }
-    
-            protected override Size MeasureOverride(Size availableSize)
-            {
-                for (int index = 0; index < Children.Count; index++)
-                {
-                    var child = Children[index];
-                    child.Measure (availableSize);
-                }
-                return availableSize;
-            }
-    
-            protected override Size ArrangeOverride(Size finalSize)
-            {
-                var count = Children.Count;
-                if (count == 0)
-                {
-                    return finalSize;
-                }
-    
-                var maxCount = 0;
-    
-                var clock = GetAnimationClock (this);
-    
-                StopClock ();
-    
-                var centre = Centre;
-    
-                var currentAngle    = ToAngle;
-                var currentCentre   = new Vector (centre.X * finalSize.Width, centre.Y * finalSize.Height);
-                var currentRadius   = Radius*finalSize.Width;
-                var finalRect       = finalSize.ToRect();
-    
-    
-                for (int index = 0; index < count && currentAngle < FromAngle; index++)
-                {
-                    var child = Children[index];
-                    var state = GetChildState(child);
-                    if (state == null)
-                    {
-                        state = new State
-                                    {
-                                        Transform   = new MatrixTransform(),
-                                    };
-                        SetChildState (child, state);
-                    }
-                    child.Arrange (finalRect);
-    
-    
-                }
-    
-                return finalSize;
-            }
-    
-            void StartClock()
-            {
-                StopClock ();
-                m_clock = s_animationClock.CreateClock();
-                m_clock.Completed += Animation_Completed;
-                ApplyAnimationClock(AnimationClockProperty, m_clock, HandoffBehavior.SnapshotAndReplace);
-            }
-    
-            void StopClock()
-            {
-                if (m_clock != null)
-                {
-                    m_clock.Completed -= Animation_Completed;
-                    m_clock = null;
-                    ApplyAnimationClock(AnimationClockProperty, null);
-                }
-    
-            }
-    
-            void Animation_Completed(object sender, EventArgs e)
-            {
-                StopClock();
-                SetAnimationClock(this, 1);
-            }
-    
-            partial void Coerce_FromAngle(ref double coercedValue)
-            {
-                coercedValue = Clamp(coercedValue, double.MinValue, ToAngle);
-            }
-    
-            partial void Changed_FromAngle(double oldValue, double newValue)
-            {
-                InvalidateArrange();
-            }
-    
-            partial void Coerce_ToAngle(ref double coercedValue)
-            {
-                coercedValue = Clamp(coercedValue, FromAngle, double.MaxValue);
-            }
-    
-            partial void Changed_ToAngle(double oldValue, double newValue)
-            {
-                InvalidateArrange();
-            }
-    
-            static double Clamp (double v, double f, double t)
-            {
-                if (v < f)
-                {
-                    return f;
-                }
-    
-                if (v > t)
-                {
-                    return t;
-                }
-    
-                return v;
-            }
-    
-            partial void Coerce_StepAngle(ref double coercedValue)
-            {
-                coercedValue = Clamp(coercedValue, 1, double.MaxValue);
-            }
-    
-            partial void Changed_StepAngle(double oldValue, double newValue)
-            {
-                InvalidateArrange();
-            }
-    
-            partial void Changed_Centre(Point oldValue, Point newValue)
-            {
-                InvalidateArrange();
-            }
-    
-            partial void Coerce_Radius(ref double coercedValue)
-            {
-                coercedValue = Clamp(coercedValue, 0, double.MaxValue);
-            }
-    
-            partial void Changed_Radius(double oldValue, double newValue)
-            {
-                InvalidateArrange();
-            }
-    
-            partial void Changed_StepScale(double oldValue, double newValue)
-            {
-                InvalidateArrange();
-            }
-    
-        }
-    }
-}
-// @@@ END_INCLUDE: C:\temp\GitHub\T4Include\WPF\WheelPanel.cs
-// ############################################################################
-
-// ############################################################################
 // @@@ BEGIN_INCLUDE: C:\temp\GitHub\T4Include\WPF\Generated_AnimatedEntrance_DependencyProperties.cs
 namespace FileInclude
 {
@@ -3085,585 +2836,6 @@
                                        
 }
 // @@@ END_INCLUDE: C:\temp\GitHub\T4Include\WPF\Generated_WatermarkTextBox_DependencyProperties.cs
-// ############################################################################
-
-// ############################################################################
-// @@@ BEGIN_INCLUDE: C:\temp\GitHub\T4Include\WPF\Generated_WheelPanel_DependencyProperties.cs
-namespace FileInclude
-{
-    
-    // ############################################################################
-    // #                                                                          #
-    // #        ---==>  T H I S  F I L E  I S   G E N E R A T E D  <==---         #
-    // #                                                                          #
-    // # This means that any edits to the .cs file will be lost when its          #
-    // # regenerated. Changes should instead be applied to the corresponding      #
-    // # template file (.tt)                                                      #
-    // ############################################################################
-    
-    
-    
-                                       
-    
-    
-    namespace Source.WPF
-    {
-        using System.Collections;
-        using System.Collections.ObjectModel;
-        using System.Collections.Specialized;
-    
-        using System.Windows;
-        using System.Windows.Media;
-    
-        // ------------------------------------------------------------------------
-        // WheelPanel
-        // ------------------------------------------------------------------------
-        partial class WheelPanel
-        {
-            #region Uninteresting generated code
-            public static readonly DependencyProperty FromAngleProperty = DependencyProperty.Register (
-                "FromAngle",
-                typeof (double),
-                typeof (WheelPanel),
-                new FrameworkPropertyMetadata (
-                    180.0,
-                    FrameworkPropertyMetadataOptions.None,
-                    Changed_FromAngle,
-                    Coerce_FromAngle          
-                ));
-    
-            static void Changed_FromAngle (DependencyObject dependencyObject, DependencyPropertyChangedEventArgs eventArgs)
-            {
-                var instance = dependencyObject as WheelPanel;
-                if (instance != null)
-                {
-                    var oldValue = (double)eventArgs.OldValue;
-                    var newValue = (double)eventArgs.NewValue;
-    
-                    instance.Changed_FromAngle (oldValue, newValue);
-                }
-            }
-    
-    
-            static object Coerce_FromAngle (DependencyObject dependencyObject, object basevalue)
-            {
-                var instance = dependencyObject as WheelPanel;
-                if (instance == null)
-                {
-                    return basevalue;
-                }
-                var value = (double)basevalue;
-    
-                instance.Coerce_FromAngle (ref value);
-    
-    
-                return value;
-            }
-    
-            public static readonly DependencyProperty ToAngleProperty = DependencyProperty.Register (
-                "ToAngle",
-                typeof (double),
-                typeof (WheelPanel),
-                new FrameworkPropertyMetadata (
-                    0.0,
-                    FrameworkPropertyMetadataOptions.None,
-                    Changed_ToAngle,
-                    Coerce_ToAngle          
-                ));
-    
-            static void Changed_ToAngle (DependencyObject dependencyObject, DependencyPropertyChangedEventArgs eventArgs)
-            {
-                var instance = dependencyObject as WheelPanel;
-                if (instance != null)
-                {
-                    var oldValue = (double)eventArgs.OldValue;
-                    var newValue = (double)eventArgs.NewValue;
-    
-                    instance.Changed_ToAngle (oldValue, newValue);
-                }
-            }
-    
-    
-            static object Coerce_ToAngle (DependencyObject dependencyObject, object basevalue)
-            {
-                var instance = dependencyObject as WheelPanel;
-                if (instance == null)
-                {
-                    return basevalue;
-                }
-                var value = (double)basevalue;
-    
-                instance.Coerce_ToAngle (ref value);
-    
-    
-                return value;
-            }
-    
-            public static readonly DependencyProperty StepAngleProperty = DependencyProperty.Register (
-                "StepAngle",
-                typeof (double),
-                typeof (WheelPanel),
-                new FrameworkPropertyMetadata (
-                    10.0,
-                    FrameworkPropertyMetadataOptions.None,
-                    Changed_StepAngle,
-                    Coerce_StepAngle          
-                ));
-    
-            static void Changed_StepAngle (DependencyObject dependencyObject, DependencyPropertyChangedEventArgs eventArgs)
-            {
-                var instance = dependencyObject as WheelPanel;
-                if (instance != null)
-                {
-                    var oldValue = (double)eventArgs.OldValue;
-                    var newValue = (double)eventArgs.NewValue;
-    
-                    instance.Changed_StepAngle (oldValue, newValue);
-                }
-            }
-    
-    
-            static object Coerce_StepAngle (DependencyObject dependencyObject, object basevalue)
-            {
-                var instance = dependencyObject as WheelPanel;
-                if (instance == null)
-                {
-                    return basevalue;
-                }
-                var value = (double)basevalue;
-    
-                instance.Coerce_StepAngle (ref value);
-    
-    
-                return value;
-            }
-    
-            public static readonly DependencyProperty StepScaleProperty = DependencyProperty.Register (
-                "StepScale",
-                typeof (double),
-                typeof (WheelPanel),
-                new FrameworkPropertyMetadata (
-                    0.9,
-                    FrameworkPropertyMetadataOptions.None,
-                    Changed_StepScale,
-                    Coerce_StepScale          
-                ));
-    
-            static void Changed_StepScale (DependencyObject dependencyObject, DependencyPropertyChangedEventArgs eventArgs)
-            {
-                var instance = dependencyObject as WheelPanel;
-                if (instance != null)
-                {
-                    var oldValue = (double)eventArgs.OldValue;
-                    var newValue = (double)eventArgs.NewValue;
-    
-                    instance.Changed_StepScale (oldValue, newValue);
-                }
-            }
-    
-    
-            static object Coerce_StepScale (DependencyObject dependencyObject, object basevalue)
-            {
-                var instance = dependencyObject as WheelPanel;
-                if (instance == null)
-                {
-                    return basevalue;
-                }
-                var value = (double)basevalue;
-    
-                instance.Coerce_StepScale (ref value);
-    
-    
-                return value;
-            }
-    
-            public static readonly DependencyProperty RadiusProperty = DependencyProperty.Register (
-                "Radius",
-                typeof (double),
-                typeof (WheelPanel),
-                new FrameworkPropertyMetadata (
-                    0.25,
-                    FrameworkPropertyMetadataOptions.None,
-                    Changed_Radius,
-                    Coerce_Radius          
-                ));
-    
-            static void Changed_Radius (DependencyObject dependencyObject, DependencyPropertyChangedEventArgs eventArgs)
-            {
-                var instance = dependencyObject as WheelPanel;
-                if (instance != null)
-                {
-                    var oldValue = (double)eventArgs.OldValue;
-                    var newValue = (double)eventArgs.NewValue;
-    
-                    instance.Changed_Radius (oldValue, newValue);
-                }
-            }
-    
-    
-            static object Coerce_Radius (DependencyObject dependencyObject, object basevalue)
-            {
-                var instance = dependencyObject as WheelPanel;
-                if (instance == null)
-                {
-                    return basevalue;
-                }
-                var value = (double)basevalue;
-    
-                instance.Coerce_Radius (ref value);
-    
-    
-                return value;
-            }
-    
-            public static readonly DependencyProperty CentreProperty = DependencyProperty.Register (
-                "Centre",
-                typeof (Point),
-                typeof (WheelPanel),
-                new FrameworkPropertyMetadata (
-                    new Point (0.5,0.5),
-                    FrameworkPropertyMetadataOptions.None,
-                    Changed_Centre,
-                    Coerce_Centre          
-                ));
-    
-            static void Changed_Centre (DependencyObject dependencyObject, DependencyPropertyChangedEventArgs eventArgs)
-            {
-                var instance = dependencyObject as WheelPanel;
-                if (instance != null)
-                {
-                    var oldValue = (Point)eventArgs.OldValue;
-                    var newValue = (Point)eventArgs.NewValue;
-    
-                    instance.Changed_Centre (oldValue, newValue);
-                }
-            }
-    
-    
-            static object Coerce_Centre (DependencyObject dependencyObject, object basevalue)
-            {
-                var instance = dependencyObject as WheelPanel;
-                if (instance == null)
-                {
-                    return basevalue;
-                }
-                var value = (Point)basevalue;
-    
-                instance.Coerce_Centre (ref value);
-    
-    
-                return value;
-            }
-    
-            public static readonly DependencyProperty ChildStateProperty = DependencyProperty.RegisterAttached (
-                "ChildState",
-                typeof (State),
-                typeof (WheelPanel),
-                new FrameworkPropertyMetadata (
-                    default (State),
-                    FrameworkPropertyMetadataOptions.None,
-                    Changed_ChildState,
-                    Coerce_ChildState          
-                ));
-    
-            static void Changed_ChildState (DependencyObject dependencyObject, DependencyPropertyChangedEventArgs eventArgs)
-            {
-                if (dependencyObject != null)
-                {
-                    var oldValue = (State)eventArgs.OldValue;
-                    var newValue = (State)eventArgs.NewValue;
-    
-                    Changed_ChildState (dependencyObject, oldValue, newValue);
-                }
-            }
-    
-            static object Coerce_ChildState (DependencyObject dependencyObject, object basevalue)
-            {
-                if (dependencyObject == null)
-                {
-                    return basevalue;
-                }
-                var value = (State)basevalue;
-    
-                Coerce_ChildState (dependencyObject, ref value);
-    
-                return value;
-            }
-            public static readonly DependencyProperty AnimationClockProperty = DependencyProperty.RegisterAttached (
-                "AnimationClock",
-                typeof (double),
-                typeof (WheelPanel),
-                new FrameworkPropertyMetadata (
-                    default (double),
-                    FrameworkPropertyMetadataOptions.None,
-                    Changed_AnimationClock,
-                    Coerce_AnimationClock          
-                ));
-    
-            static void Changed_AnimationClock (DependencyObject dependencyObject, DependencyPropertyChangedEventArgs eventArgs)
-            {
-                if (dependencyObject != null)
-                {
-                    var oldValue = (double)eventArgs.OldValue;
-                    var newValue = (double)eventArgs.NewValue;
-    
-                    Changed_AnimationClock (dependencyObject, oldValue, newValue);
-                }
-            }
-    
-            static object Coerce_AnimationClock (DependencyObject dependencyObject, object basevalue)
-            {
-                if (dependencyObject == null)
-                {
-                    return basevalue;
-                }
-                var value = (double)basevalue;
-    
-                Coerce_AnimationClock (dependencyObject, ref value);
-    
-                return value;
-            }
-            #endregion
-    
-            // --------------------------------------------------------------------
-            // Constructor
-            // --------------------------------------------------------------------
-            public WheelPanel ()
-            {
-                CoerceAllProperties ();
-                Constructed__WheelPanel ();
-            }
-            // --------------------------------------------------------------------
-            partial void Constructed__WheelPanel ();
-            // --------------------------------------------------------------------
-            void CoerceAllProperties ()
-            {
-                CoerceValue (FromAngleProperty);
-                CoerceValue (ToAngleProperty);
-                CoerceValue (StepAngleProperty);
-                CoerceValue (StepScaleProperty);
-                CoerceValue (RadiusProperty);
-                CoerceValue (CentreProperty);
-                CoerceValue (ChildStateProperty);
-                CoerceValue (AnimationClockProperty);
-            }
-    
-    
-            // --------------------------------------------------------------------
-            // Properties
-            // --------------------------------------------------------------------
-    
-               
-            // --------------------------------------------------------------------
-            public double FromAngle
-            {
-                get
-                {
-                    return (double)GetValue (FromAngleProperty);
-                }
-                set
-                {
-                    if (FromAngle != value)
-                    {
-                        SetValue (FromAngleProperty, value);
-                    }
-                }
-            }
-            // --------------------------------------------------------------------
-            partial void Changed_FromAngle (double oldValue, double newValue);
-            partial void Coerce_FromAngle (ref double coercedValue);
-            // --------------------------------------------------------------------
-    
-    
-               
-            // --------------------------------------------------------------------
-            public double ToAngle
-            {
-                get
-                {
-                    return (double)GetValue (ToAngleProperty);
-                }
-                set
-                {
-                    if (ToAngle != value)
-                    {
-                        SetValue (ToAngleProperty, value);
-                    }
-                }
-            }
-            // --------------------------------------------------------------------
-            partial void Changed_ToAngle (double oldValue, double newValue);
-            partial void Coerce_ToAngle (ref double coercedValue);
-            // --------------------------------------------------------------------
-    
-    
-               
-            // --------------------------------------------------------------------
-            public double StepAngle
-            {
-                get
-                {
-                    return (double)GetValue (StepAngleProperty);
-                }
-                set
-                {
-                    if (StepAngle != value)
-                    {
-                        SetValue (StepAngleProperty, value);
-                    }
-                }
-            }
-            // --------------------------------------------------------------------
-            partial void Changed_StepAngle (double oldValue, double newValue);
-            partial void Coerce_StepAngle (ref double coercedValue);
-            // --------------------------------------------------------------------
-    
-    
-               
-            // --------------------------------------------------------------------
-            public double StepScale
-            {
-                get
-                {
-                    return (double)GetValue (StepScaleProperty);
-                }
-                set
-                {
-                    if (StepScale != value)
-                    {
-                        SetValue (StepScaleProperty, value);
-                    }
-                }
-            }
-            // --------------------------------------------------------------------
-            partial void Changed_StepScale (double oldValue, double newValue);
-            partial void Coerce_StepScale (ref double coercedValue);
-            // --------------------------------------------------------------------
-    
-    
-               
-            // --------------------------------------------------------------------
-            public double Radius
-            {
-                get
-                {
-                    return (double)GetValue (RadiusProperty);
-                }
-                set
-                {
-                    if (Radius != value)
-                    {
-                        SetValue (RadiusProperty, value);
-                    }
-                }
-            }
-            // --------------------------------------------------------------------
-            partial void Changed_Radius (double oldValue, double newValue);
-            partial void Coerce_Radius (ref double coercedValue);
-            // --------------------------------------------------------------------
-    
-    
-               
-            // --------------------------------------------------------------------
-            public Point Centre
-            {
-                get
-                {
-                    return (Point)GetValue (CentreProperty);
-                }
-                set
-                {
-                    if (Centre != value)
-                    {
-                        SetValue (CentreProperty, value);
-                    }
-                }
-            }
-            // --------------------------------------------------------------------
-            partial void Changed_Centre (Point oldValue, Point newValue);
-            partial void Coerce_Centre (ref Point coercedValue);
-            // --------------------------------------------------------------------
-    
-    
-               
-            // --------------------------------------------------------------------
-            public static State GetChildState (DependencyObject dependencyObject)
-            {
-                if (dependencyObject == null)
-                {
-                    return default (State);
-                }
-    
-                return (State)dependencyObject.GetValue (ChildStateProperty);
-            }
-    
-            public static void SetChildState (DependencyObject dependencyObject, State value)
-            {
-                if (dependencyObject != null)
-                {
-                    if (GetChildState (dependencyObject) != value)
-                    {
-                        dependencyObject.SetValue (ChildStateProperty, value);
-                    }
-                }
-            }
-    
-            public static void ClearChildState (DependencyObject dependencyObject)
-            {
-                if (dependencyObject != null)
-                {
-                    dependencyObject.ClearValue (ChildStateProperty);
-                }
-            }
-            // --------------------------------------------------------------------
-            static partial void Changed_ChildState (DependencyObject dependencyObject, State oldValue, State newValue);
-            static partial void Coerce_ChildState (DependencyObject dependencyObject, ref State coercedValue);
-            // --------------------------------------------------------------------
-    
-    
-               
-            // --------------------------------------------------------------------
-            public static double GetAnimationClock (DependencyObject dependencyObject)
-            {
-                if (dependencyObject == null)
-                {
-                    return default (double);
-                }
-    
-                return (double)dependencyObject.GetValue (AnimationClockProperty);
-            }
-    
-            public static void SetAnimationClock (DependencyObject dependencyObject, double value)
-            {
-                if (dependencyObject != null)
-                {
-                    if (GetAnimationClock (dependencyObject) != value)
-                    {
-                        dependencyObject.SetValue (AnimationClockProperty, value);
-                    }
-                }
-            }
-    
-            public static void ClearAnimationClock (DependencyObject dependencyObject)
-            {
-                if (dependencyObject != null)
-                {
-                    dependencyObject.ClearValue (AnimationClockProperty);
-                }
-            }
-            // --------------------------------------------------------------------
-            static partial void Changed_AnimationClock (DependencyObject dependencyObject, double oldValue, double newValue);
-            static partial void Coerce_AnimationClock (DependencyObject dependencyObject, ref double coercedValue);
-            // --------------------------------------------------------------------
-    
-    
-        }
-        // ------------------------------------------------------------------------
-    
-    }
-                                       
-}
-// @@@ END_INCLUDE: C:\temp\GitHub\T4Include\WPF\Generated_WheelPanel_DependencyProperties.cs
 // ############################################################################
 
 // ############################################################################
@@ -3920,26 +3092,20 @@
     static partial class MetaData
     {
         public const string RootPath        = @"..\..\..";
-<<<<<<< HEAD
-        public const string IncludeDate     = @"2013-03-30T10:28:26";
-=======
         public const string IncludeDate     = @"2013-03-31T11:16:07";
->>>>>>> d1833d0d
 
         public const string Include_0       = @"C:\temp\GitHub\T4Include\WPF\AnimatedEntrance.cs";
         public const string Include_1       = @"C:\temp\GitHub\T4Include\WPF\AccordionPanel.cs";
         public const string Include_2       = @"C:\temp\GitHub\T4Include\WPF\WatermarkTextBox.cs";
-        public const string Include_3       = @"C:\temp\GitHub\T4Include\WPF\WheelPanel.cs";
-        public const string Include_4       = @"C:\temp\GitHub\T4Include\WPF\Generated_AnimatedEntrance_DependencyProperties.cs";
-        public const string Include_5       = @"C:\temp\GitHub\T4Include\WPF\Generated_AnimatedEntrance_StateMachine.cs";
-        public const string Include_6       = @"C:\temp\GitHub\T4Include\Extensions\WpfExtensions.cs";
-        public const string Include_7       = @"C:\temp\GitHub\T4Include\WPF\Generated_AccordionPanel_DependencyProperties.cs";
-        public const string Include_8       = @"C:\temp\GitHub\T4Include\WPF\Generated_WatermarkTextBox_DependencyProperties.cs";
-        public const string Include_9       = @"C:\temp\GitHub\T4Include\WPF\Generated_WheelPanel_DependencyProperties.cs";
-        public const string Include_10       = @"C:\temp\GitHub\T4Include\Common\Array.cs";
-        public const string Include_11       = @"C:\temp\GitHub\T4Include\Common\Log.cs";
-        public const string Include_12       = @"C:\temp\GitHub\T4Include\Common\Config.cs";
-        public const string Include_13       = @"C:\temp\GitHub\T4Include\Common\Generated_Log.cs";
+        public const string Include_3       = @"C:\temp\GitHub\T4Include\WPF\Generated_AnimatedEntrance_DependencyProperties.cs";
+        public const string Include_4       = @"C:\temp\GitHub\T4Include\WPF\Generated_AnimatedEntrance_StateMachine.cs";
+        public const string Include_5       = @"C:\temp\GitHub\T4Include\Extensions\WpfExtensions.cs";
+        public const string Include_6       = @"C:\temp\GitHub\T4Include\WPF\Generated_AccordionPanel_DependencyProperties.cs";
+        public const string Include_7       = @"C:\temp\GitHub\T4Include\WPF\Generated_WatermarkTextBox_DependencyProperties.cs";
+        public const string Include_8       = @"C:\temp\GitHub\T4Include\Common\Array.cs";
+        public const string Include_9       = @"C:\temp\GitHub\T4Include\Common\Log.cs";
+        public const string Include_10       = @"C:\temp\GitHub\T4Include\Common\Config.cs";
+        public const string Include_11       = @"C:\temp\GitHub\T4Include\Common\Generated_Log.cs";
     }
 }
 // ############################################################################

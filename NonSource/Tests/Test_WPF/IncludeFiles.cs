﻿
// ############################################################################
// #                                                                          #
// #        ---==>  T H I S  F I L E  I S   G E N E R A T E D  <==---         #
// #                                                                          #
// # This means that any edits to the .cs file will be lost when its          #
// # regenerated. Changes should instead be applied to the corresponding      #
// # text template file (.tt)                                                 #
// ############################################################################



// ############################################################################
// @@@ SKIPPING (Not found): C:\temp\GitHub\T4Include\Extensions\WPF.cs
// @@@ INCLUDING: C:\temp\GitHub\T4Include\WPF\AnimatedEntrance.cs
// @@@ INCLUDE_FOUND: Generated_AnimatedEntrance_DependencyProperties.cs
// @@@ INCLUDE_FOUND: Generated_AnimatedEntrance_StateMachine.cs
// @@@ INCLUDE_FOUND: ../Extensions/WpfExtensions.cs
// @@@ INCLUDING: C:\temp\GitHub\T4Include\WPF\AccordionPanel.cs
// @@@ INCLUDE_FOUND: Generated_AccordionPanel_DependencyProperties.cs
// @@@ INCLUDE_FOUND: ../Extensions/WpfExtensions.cs
// @@@ INCLUDING: C:\temp\GitHub\T4Include\WPF\WatermarkTextBox.cs
// @@@ INCLUDE_FOUND: Generated_WatermarkTextBox_DependencyProperties.cs
// @@@ INCLUDING: C:\temp\GitHub\T4Include\WPF\ReflectionDecorator.cs
// @@@ INCLUDE_FOUND: Generated_ReflectionDecorator_DependencyProperties.cs
// @@@ INCLUDING: C:\temp\GitHub\T4Include\WPF\BuzyWait.cs
// @@@ INCLUDE_FOUND: Generated_BuzyWait_DependencyProperties.cs
// @@@ INCLUDING: C:\temp\GitHub\T4Include\WPF\Debug\DebugVisualTreeControl.cs
// @@@ INCLUDE_FOUND: BaseDebugTreeControl.cs
// @@@ INCLUDING: C:\temp\GitHub\T4Include\WPF\Debug\DebugLogicalTreeControl.cs
// @@@ INCLUDE_FOUND: BaseDebugTreeControl.cs
// @@@ INCLUDING: C:\temp\GitHub\T4Include\WPF\Generated_AnimatedEntrance_DependencyProperties.cs
// @@@ INCLUDING: C:\temp\GitHub\T4Include\WPF\Generated_AnimatedEntrance_StateMachine.cs
// @@@ INCLUDING: C:\temp\GitHub\T4Include\Extensions\WpfExtensions.cs
// @@@ INCLUDE_FOUND: ../Common/Array.cs
// @@@ INCLUDE_FOUND: ../Common/Log.cs
// @@@ INCLUDING: C:\temp\GitHub\T4Include\WPF\Generated_AccordionPanel_DependencyProperties.cs
// @@@ SKIPPING (Already seen): C:\temp\GitHub\T4Include\Extensions\WpfExtensions.cs
// @@@ INCLUDING: C:\temp\GitHub\T4Include\WPF\Generated_WatermarkTextBox_DependencyProperties.cs
// @@@ INCLUDING: C:\temp\GitHub\T4Include\WPF\Generated_ReflectionDecorator_DependencyProperties.cs
// @@@ INCLUDING: C:\temp\GitHub\T4Include\WPF\Generated_BuzyWait_DependencyProperties.cs
// @@@ INCLUDING: C:\temp\GitHub\T4Include\WPF\Debug\BaseDebugTreeControl.cs
// @@@ INCLUDE_FOUND: Generated_BaseDebugTreeControl_DependencyProperties.cs
// @@@ INCLUDE_FOUND: DebugContainerControl.cs
// @@@ INCLUDE_FOUND: ../../Extensions/WpfExtensions.cs
// @@@ SKIPPING (Already seen): C:\temp\GitHub\T4Include\WPF\Debug\BaseDebugTreeControl.cs
// @@@ INCLUDING: C:\temp\GitHub\T4Include\Common\Array.cs
// @@@ INCLUDING: C:\temp\GitHub\T4Include\Common\Log.cs
// @@@ INCLUDE_FOUND: Config.cs
// @@@ INCLUDE_FOUND: Generated_Log.cs
// @@@ INCLUDING: C:\temp\GitHub\T4Include\WPF\Debug\Generated_BaseDebugTreeControl_DependencyProperties.cs
// @@@ INCLUDING: C:\temp\GitHub\T4Include\WPF\Debug\DebugContainerControl.cs
// @@@ INCLUDE_FOUND: ../../Extensions/WpfExtensions.cs
// @@@ SKIPPING (Already seen): C:\temp\GitHub\T4Include\Extensions\WpfExtensions.cs
// @@@ INCLUDING: C:\temp\GitHub\T4Include\Common\Config.cs
// @@@ INCLUDING: C:\temp\GitHub\T4Include\Common\Generated_Log.cs
// @@@ SKIPPING (Already seen): C:\temp\GitHub\T4Include\Extensions\WpfExtensions.cs
// ############################################################################
// Certains directives such as #define and // Resharper comments has to be 
// moved to top in order to work properly    
// ############################################################################
// ReSharper disable CompareOfFloatsByEqualityOperator
// ReSharper disable ConditionIsAlwaysTrueOrFalse
// ReSharper disable InconsistentNaming
// ReSharper disable InvocationIsSkipped
// ReSharper disable MemberCanBePrivate.Local
// ReSharper disable MemberCanBeProtected.Local
// ReSharper disable NotAccessedField.Local
// ReSharper disable PartialMethodWithSinglePart
// ReSharper disable PartialTypeWithSinglePart
// ReSharper disable PossibleUnintendedReferenceComparison
// ReSharper disable RedundantAssignment
// ReSharper disable RedundantCaseLabel
// ReSharper disable RedundantCast
// ReSharper disable RedundantIfElseBlock
// ReSharper disable RedundantNameQualifier
// ReSharper disable RedundantUsingDirective
// ReSharper disable UnassignedField.Local
// ReSharper disable UnusedMember.Local
// ReSharper disable UnusedParameter.Local
// ############################################################################

// ############################################################################
// @@@ BEGIN_INCLUDE: C:\temp\GitHub\T4Include\WPF\AnimatedEntrance.cs
namespace FileInclude
{
    // ----------------------------------------------------------------------------------------------
    // Copyright (c) Mårten Rånge.
    // ----------------------------------------------------------------------------------------------
    // This source code is subject to terms and conditions of the Microsoft Public License. A 
    // copy of the license can be found in the License.html file at the root of this distribution. 
    // If you cannot locate the  Microsoft Public License, please send an email to 
    // dlr@microsoft.com. By using this source code in any fashion, you are agreeing to be bound 
    //  by the terms of the Microsoft Public License.
    // ----------------------------------------------------------------------------------------------
    // You must not remove this notice, or any other, from this software.
    // ----------------------------------------------------------------------------------------------
    
    
    
    
    namespace Source.WPF
    {
        using Source.Extensions;
        using System;
        using System.Collections.ObjectModel;
        using System.Linq;
        using System.Windows;
        using System.Windows.Controls;
        using System.Windows.Markup;
        using System.Windows.Media;
        using System.Windows.Media.Animation;
        using System.Windows.Threading;
    
        [TemplatePart(Name = PART_Panel    , Type = typeof(Panel))]
        [ContentProperty("Children")]
        partial class AnimatedEntrance : Control
        {
            const string PART_Panel    = @"PART_Panel"    ;
        
            public enum Option
            {
                Instant         ,
                Fade            ,
                PushFromLeft    ,
                PushFromRight   ,
                PushFromTop     ,
                PushFromBottom  ,
                CoverFromLeft   ,
                CoverFromRight  ,
                CoverFromTop    ,
                CoverFromBottom ,
                RevealToLeft    ,
                RevealToRight   ,
                RevealToTop     , 
                RevealToBottom  ,
            }
        
            sealed partial class PendingRequest
            {
                public Option    PresentOption  ;
                public UIElement Next           ;
            }
    
            abstract partial class BaseState
            {
                public AnimatedEntrance Owner       ;
                public PendingRequest   Request     ;
    
                partial void Initialize_BaseState(BaseState state)
                {
                    state.Owner     = Owner     ;
                    state.Request   = Request   ;
                }
    
            }
    
            partial class State_PresentingContent
            {
                public  UIElement   Current     ;
    
                partial void IsEdgeValid_PresentingContent_To_Transitioning(Option presentOption, UIElement next, ref bool result)
                {
                    result = 
                            !ReferenceEquals(Current, next)
                        &&  (next == null || Owner.Children.Contains(next))
                        ;
                }
    
                partial void TransformInto_Transitioning(Option presentOption, UIElement next, State_Transitioning nextState)
                {
                    nextState.Previous      = Current       ;
                    nextState.Next          = next          ;
                    nextState.PresentOption = presentOption ;
                }
                
            }
    
            partial class State_Transitioning
            {
                public UIElement        Previous                ;
                public UIElement        Next                    ;
                public Option           PresentOption           ;
                public AnimationClock   Clock                   ;
    
                public readonly Vector  PreviousOffset_Start    = new Vector ();
                public Vector           PreviousOffset_End      ;
                public Vector           NextOffset_Start        ;
                public readonly Vector  NextOffset_End          = new Vector ();
    
                public TranslateTransform   PreviousTransform   ;
                public TranslateTransform   NextTransform       ;
    
                Vector GetOffset()
                {
                    switch (PresentOption)
                    {
                        case Option.PushFromLeft:
                        case Option.CoverFromLeft:
                        case Option.RevealToLeft:
                            return new Vector (-Owner.ActualWidth, 0);
                        case Option.PushFromRight:
                        case Option.CoverFromRight:
                        case Option.RevealToRight:
                            return new Vector (Owner.ActualWidth, 0);
                        case Option.PushFromTop:
                        case Option.CoverFromTop:
                        case Option.RevealToTop:
                            return new Vector (0, -Owner.ActualHeight);
                        case Option.PushFromBottom:
                        case Option.CoverFromBottom:
                        case Option.RevealToBottom:
                            return new Vector (0, Owner.ActualHeight);
                        default:
                        case Option.Instant:
                        case Option.Fade:
                            return new Vector ();
                    }
                }
    
                partial void Enter_Transitioning(BaseState previousState)
                {
                    var nextOpacity = 1.0;
                    switch (PresentOption)
                    {
                        case Option.Fade:
                            nextOpacity = 0;                      
                            break;
                        case Option.PushFromLeft:
                        case Option.PushFromRight:
                        case Option.PushFromTop:
                        case Option.PushFromBottom:
                            NextOffset_Start        = GetOffset();
                            PreviousOffset_End      = -NextOffset_Start;
                            break;
                        case Option.CoverFromLeft:
                        case Option.CoverFromRight:
                        case Option.CoverFromTop:
                        case Option.CoverFromBottom:
                            NextOffset_Start        = GetOffset();
                            break;
                        case Option.RevealToLeft:
                        case Option.RevealToRight:
                        case Option.RevealToTop:
                        case Option.RevealToBottom:
                            PreviousOffset_End      = -GetOffset();
                            break;
                        default:
                        case Option.Instant:
                            break;
                    }
    
                    PreviousTransform               = PreviousOffset_Start.ToTranslateTransform();
                    NextTransform                   = NextOffset_Start.ToTranslateTransform();
    
                    Owner.m_current.Opacity         = 1                     ;
                    Owner.m_current.RenderTransform = PreviousTransform     ;
                    Owner.m_current.IsHitTestVisible= false                 ;
    
                    Owner.m_next.Opacity            = nextOpacity           ;
                    Owner.m_next.RenderTransform    = NextTransform         ;
                    Owner.m_next.IsHitTestVisible   = false                 ;
    
                    Owner.m_next.Child  = Next;
    
                    switch (PresentOption)
                    {
                        case Option.RevealToLeft:
                        case Option.RevealToRight:
                        case Option.RevealToTop:
                        case Option.RevealToBottom:
                            Owner.m_panel.Children.Insert(0, Owner.m_next);
                            break;
                        case Option.Instant:
                        case Option.Fade:
                        case Option.PushFromLeft:
                        case Option.PushFromRight:
                        case Option.PushFromTop:
                        case Option.PushFromBottom:
                        case Option.CoverFromLeft:
                        case Option.CoverFromRight:
                        case Option.CoverFromTop:
                        case Option.CoverFromBottom:
                        default:
                            Owner.m_panel.Children.Add(Owner.m_next);
                            break;
                    }
    
                    if (PresentOption != Option.Instant)
                    {
                        Owner.Dispatcher.Async_Invoke (
                            "AnimatedEntrance: Awaiting measure/arrange before starting animation", 
                            StartAnimation
                            );
                    }
                    else
                    {
                        Owner.Dispatcher.Async_Invoke(
                            "AnimatedEntrance: Switching to next control instantly", 
                            ShowInstant
                            );
                    }
                }
    
                void ShowInstant()
                {
                    FollowEdge();
                }
    
                void StartAnimation()
                {
                    Clock             =  s_transitionClock.CreateClock();
                    Clock.Completed   += Transition_Completed;
    
                    Owner.ApplyAnimationClock(AnimationClockProperty, Clock, HandoffBehavior.SnapshotAndReplace);
                }
    
                void Transition_Completed(object sender, EventArgs e)
                {
                    FollowEdge();
                }
    
                void FollowEdge()
                {
                    if (Request != null)
                    {
                        Owner.SetState(
                            this,
                            EdgeFrom_Transitioning_To_DelayingNextTransition(Next));
                    }
                    else
                    {
                        Owner.SetState(this, EdgeFrom_Transitioning_To_PresentingContent(Next));
                    }
                }
    
                partial void Leave_Transitioning(BaseState nextState)
                {
                    if (Clock != null)
                    {
                        Clock.Completed   -= Transition_Completed;
                    }
                    Owner.ApplyAnimationClock(AnimationClockProperty, null);
    
                    var tmp         = Owner.m_current;
                    Owner.m_current = Owner.m_next;
                    Owner.m_next    = tmp;
    
                    Owner.m_panel.Children.Remove(Owner.m_next);
    
                    Owner.m_current.Opacity             = 1     ;
                    Owner.m_current.RenderTransform     = null  ;
                    Owner.m_current.IsHitTestVisible    = true  ;
    
                    Owner.m_next.Opacity                = 1     ;
                    Owner.m_next.RenderTransform        = null  ;
                    Owner.m_next.IsHitTestVisible       = true  ;
                    
                    Owner.m_next.Child                  = null  ;
    
                }
    
                partial void TransformInto_PresentingContent(UIElement current, State_PresentingContent nextState)
                {
                    nextState.Current = current;
                }
    
                partial void TransformInto_DelayingNextTransition(UIElement current, State_DelayingNextTransition nextState)
                {
                    nextState.Current = current;
                }
    
                public void Tick()
                {
                    var clock = GetAnimationClock(Owner);
    
                    var clockWithEase = s_transitionEase.Ease(clock);
    
                    switch (PresentOption)
                    {
                        case Option.Fade:
                            Owner.m_next.Opacity    = clockWithEase.Interpolate (0.0, 1.0);
                            break;
                        case Option.PushFromLeft:
                        case Option.PushFromRight:
                        case Option.PushFromTop:
                        case Option.PushFromBottom:
                            PreviousTransform.UpdateFromVector(clockWithEase.Interpolate (PreviousOffset_Start, PreviousOffset_End));
                            NextTransform.UpdateFromVector(clockWithEase.Interpolate (NextOffset_Start, NextOffset_End));
                            break;
                        case Option.CoverFromLeft:
                        case Option.CoverFromRight:
                        case Option.CoverFromTop:
                        case Option.CoverFromBottom:
                            NextTransform.UpdateFromVector(clockWithEase.Interpolate (NextOffset_Start, NextOffset_End));
                            break;
                        case Option.RevealToLeft:
                        case Option.RevealToRight:
                        case Option.RevealToTop:
                        case Option.RevealToBottom:
                            PreviousTransform.UpdateFromVector(clockWithEase.Interpolate (PreviousOffset_Start, PreviousOffset_End));
                            break;
                        default:
                        case Option.Instant:
                            break;
                    }
                }
            }
    
            partial class State_DelayingNextTransition
            {
                public  UIElement   Current     ;
    
                partial void IsEdgeValid_DelayingNextTransition_To_Transitioning(Option presentOption, UIElement next, ref bool result)
                {
                    result = 
                            !ReferenceEquals(Current, next)
                        &&  (next == null || Owner.Children.Contains(next))
                        ;
                }
    
                partial void TransformInto_PresentingContent(UIElement current, State_PresentingContent nextState)
                {
                    nextState.Current = current;
                }
    
                partial void TransformInto_Transitioning(Option presentOption, UIElement next, State_Transitioning nextState)
                {
                    nextState.Previous      = Current       ;
                    nextState.Next          = next          ;
                    nextState.PresentOption = presentOption ;
                }
    
                partial void Enter_DelayingNextTransition(BaseState previousState)
                {
                    Owner.m_delay.Start ();
                }
    
                partial void Leave_DelayingNextTransition(BaseState nextState)
                {
                    Owner.m_delay.Stop ();
                }
                
            }
    
            sealed partial class State_Initial
            {
                partial void TransformInto_PresentingContent(UIElement current, State_PresentingContent nextState)
                {
                    nextState.Current = current;
                    nextState.Owner.m_current.Child = current;
                }
            }
    
            sealed partial class PresentVisitor : BaseStateVisitor
            {
                public readonly Option      PresentOption  ;
                public readonly UIElement   Next           ;
    
                public PresentVisitor(Option presentOption, UIElement next)
                {
                    PresentOption   = presentOption    ;
                    Next            = next      ;
                }
    
                public override BaseState Visit_Initial(State_Initial state)
                {
                    state.Request = new PendingRequest
                                        {
                                            PresentOption   = PresentOption ,
                                            Next            = Next          ,
                                        };
                    return state;
                }
    
                public override BaseState Visit_PresentingContent(State_PresentingContent state)
                {
                    state.Request = null;
                    return state.EdgeFrom_PresentingContent_To_Transitioning(
                            PresentOption     ,
                            Next              
                            );
                }
    
                public override BaseState Visit_Transitioning(State_Transitioning state)
                {
                    state.Request = new PendingRequest
                                        {
                                            PresentOption   = PresentOption ,
                                            Next            = Next          ,
                                        };
                    return state;
                }
    
                public override BaseState Visit_DelayingNextTransition(State_DelayingNextTransition state)
                {
                    state.Request = new PendingRequest
                                        {
                                            PresentOption   = PresentOption ,
                                            Next            = Next          ,
                                        };
                    return state;
                }
            }
    
    
            sealed partial class AnimationClockTickVisitor : BaseNoActionStateVisitor
            {
                public override BaseState Visit_Transitioning(State_Transitioning state)
                {
                    state.Tick();
                    return state;
                }
            }
    
            sealed partial class DelayVisitor : BaseNoActionStateVisitor
            {
                public override BaseState Visit_DelayingNextTransition(State_DelayingNextTransition state)
                {
                    var request = state.Request;
                    if (request != null && state.IsEdgeValid_DelayingNextTransition_To_Transitioning(request.PresentOption, request.Next))
                    {
                        return state.EdgeFrom_DelayingNextTransition_To_Transitioning (request.PresentOption, request.Next);
                    }
                    else
                    {
                        return state.EdgeFrom_DelayingNextTransition_To_PresentingContent (state.Current);
                    }
                }
            }
    
            sealed partial class InitializeVisitor : BaseThrowingStateVisitor
            {
                public override BaseState Visit_Initial(State_Initial state)
                {
                    var request = state.Request;
                    var firstChild = state.Owner.Children.FirstOrDefault (c => c != null);
                    if (request != null && request.Next != null)
                    {
                        return state.EdgeFrom_Initial_To_PresentingContent(request.Next);
                    }
                    else if (firstChild != null)
                    {
                        return state.EdgeFrom_Initial_To_PresentingContent(firstChild);
                    }
                    else
                    {
                        return state.EdgeFrom_Initial_To_PresentingContent(null);
                    }
                }
            }
    
            public const string DefaultStyle = @"
    <Style 
        xmlns=""http://schemas.microsoft.com/winfx/2006/xaml/presentation""
        xmlns:x=""http://schemas.microsoft.com/winfx/2006/xaml""
        TargetType=""{x:Type i:AnimatedEntrance}""
        >
        <Setter Property=""Template"">
            <Setter.Value>
                <ControlTemplate TargetType=""{x:Type i:AnimatedEntrance}"">
                    <Grid x:Name=""PART_Panel"">
                    </Grid>
                </ControlTemplate>
            </Setter.Value>
        </Setter>
    </Style>
    ";
        
            readonly static Style           s_defaultStyle      ;
            readonly static Duration        s_transitionDuration;
            readonly static Duration        s_delayDuration     ;
            readonly static DoubleAnimation s_transitionClock   ;
            readonly static IEasingFunction s_transitionEase    ;
    
            static readonly AnimationClockTickVisitor s_animationClockTickVisitor = new AnimationClockTickVisitor();
            static readonly DelayVisitor s_delayVisitor = new DelayVisitor();
            static readonly InitializeVisitor s_initializeVisitor = new InitializeVisitor();
    
            DispatcherTimer                 m_delay             ;
            Panel                           m_panel;
            Border                          m_current   = new Border
                                                              {
                                                                  HorizontalAlignment = HorizontalAlignment.Stretch,
                                                                  VerticalAlignment = VerticalAlignment.Stretch,
                                                              };
            Border                          m_next      = new Border
                                                              {
                                                                  HorizontalAlignment = HorizontalAlignment.Stretch,
                                                                  VerticalAlignment = VerticalAlignment.Stretch,
                                                              };
    
    
            static partial void Initialize (
                ref Duration transitionDuration,
                ref Duration delayDuration,
                ref IEasingFunction transitionEase
                );
    
            static AnimatedEntrance()
            {
                var parserContext = new ParserContext
                                {
                                    XamlTypeMapper = new XamlTypeMapper(new string[0])
                                };
            
                var type = typeof (AnimatedEntrance);
                var namespaceName = type.Namespace ?? "";
                var assemblyName = type.Assembly.FullName;
                parserContext.XamlTypeMapper.AddMappingProcessingInstruction("Internal", namespaceName, assemblyName);
                parserContext.XmlnsDictionary.Add("i", "Internal");
        
                s_defaultStyle = (Style)XamlReader.Parse(
                    DefaultStyle,
                    parserContext
                    );
        
                var transitionDuration    = new Duration (TimeSpan.FromMilliseconds(400));
                var delayDuration         = new Duration (TimeSpan.FromMilliseconds(200));
                IEasingFunction transitionEase        = new ExponentialEase
                                                {
                                                    EasingMode = EasingMode.EaseInOut,
                                                };
    
                s_transitionDuration      = transitionDuration  ;
                s_delayDuration           = delayDuration       ;
                s_transitionEase          = transitionEase      ;
    
                Initialize (ref transitionDuration, ref delayDuration, ref transitionEase);
    
                s_transitionDuration      = transitionDuration  ;
                s_delayDuration           = delayDuration       ;
                s_transitionEase          = transitionEase      ;
    
                s_transitionClock       = new DoubleAnimation(
                    0                       ,
                    1                       ,
                    s_transitionDuration    , 
                    FillBehavior.Stop
                    )
                    .FreezeObject ()
                    ;
    
                StyleProperty.OverrideMetadata(typeof(AnimatedEntrance), new FrameworkPropertyMetadata(s_defaultStyle));
            }
        
            partial void Constructed__AnimatedEntrance()
            {
                m_delay = new DispatcherTimer (
                    s_delayDuration.TimeSpan,
                    DispatcherPriority.ApplicationIdle,
                    OnDelay,
                    Dispatcher
                    );
                m_delay.Stop ();
    
                m_currentState = new State_Initial
                                     {
                                         Owner = this,
                                     };
                Children = new ObservableCollection<UIElement> ();
            }
    
            protected override System.Collections.IEnumerator LogicalChildren
            {
                get
                {
                    return Children.GetEnumerator();
                }
            }
    
            partial void Changed_Children(ObservableCollection<UIElement> oldValue, ObservableCollection<UIElement> newValue)
            {
                // TODO: Handle the situation when a displayed element is removed
            }
    
            void OnDelay(object sender, EventArgs e)
            {
                m_delay.Stop ();
    
                UpdateState(s_delayVisitor);
    
            }
    
            protected override Size MeasureOverride(Size constraint)
            {
                m_panel.Measure(constraint);
                return m_current.DesiredSize;
            }
    
    
    
            public override void OnApplyTemplate()
            {
                base.OnApplyTemplate();
                m_panel    = GetTemplateChild(PART_Panel) as Panel;
    
                if (m_panel != null)
                {
                    m_panel.Children.Add(m_current);
                    UpdateState (s_initializeVisitor);
                }
    
            }
    
            static partial void Changed_AnimationClock(DependencyObject dependencyObject, double oldValue, double newValue)
            {
                var animatedEntrance = dependencyObject as AnimatedEntrance;
                if (animatedEntrance == null)
                {
                    return;
                }
    
                animatedEntrance.UpdateState(s_animationClockTickVisitor);
            }
    
            public void Present (Option option, UIElement element)
            {
                UpdateState(new PresentVisitor(option, element));
            }
        
        }
    
    }
}
// @@@ END_INCLUDE: C:\temp\GitHub\T4Include\WPF\AnimatedEntrance.cs
// ############################################################################

// ############################################################################
// @@@ BEGIN_INCLUDE: C:\temp\GitHub\T4Include\WPF\AccordionPanel.cs
namespace FileInclude
{
    // ----------------------------------------------------------------------------------------------
    // Copyright (c) Mårten Rånge.
    // ----------------------------------------------------------------------------------------------
    // This source code is subject to terms and conditions of the Microsoft Public License. A 
    // copy of the license can be found in the License.html file at the root of this distribution. 
    // If you cannot locate the  Microsoft Public License, please send an email to 
    // dlr@microsoft.com. By using this source code in any fashion, you are agreeing to be bound 
    //  by the terms of the Microsoft Public License.
    // ----------------------------------------------------------------------------------------------
    // You must not remove this notice, or any other, from this software.
    // ----------------------------------------------------------------------------------------------
    
    
    
    
    namespace Source.WPF
    {
        using Source.Extensions;
        using System;
        using System.Windows;
        using System.Windows.Controls;
        using System.Windows.Media;
        using System.Windows.Media.Animation;
        using System.Windows.Input;
    
        partial class AccordionPanel : Panel
        {
            readonly static Duration        s_animationDuration ;
            readonly static DoubleAnimation s_animationClock    ;
            readonly static IEasingFunction s_animationEase     ;
    
            static partial void Initialize (
                ref Duration animationDuration,
                ref IEasingFunction animationEase
                );
    
            static AccordionPanel ()
            {
                var animationDuration   = new Duration (TimeSpan.FromMilliseconds(400));
                IEasingFunction animationEase       = new ExponentialEase
                                        {
                                            EasingMode = EasingMode.EaseInOut,
                                        };
    
                s_animationDuration     = animationDuration;
                s_animationEase         = animationEase;
    
                Initialize (ref animationDuration, ref animationEase);
    
                s_animationDuration     = animationDuration;
                s_animationEase         = animationEase;
    
                s_animationClock       = new DoubleAnimation(
                    0                       ,
                    1                       ,
                    s_animationDuration     , 
                    FillBehavior.Stop
                    )
                    .FreezeObject ()
                    ;
                
            }
    
            partial void Constructed__AccordionPanel()
            {
                MouseButtonEventHandler mouseButtonEventHandler = Mouse_Down;
                AddHandler (MouseDownEvent, mouseButtonEventHandler, handledEventsToo: true);
                ClipToBounds = true;
            }
    
            public sealed partial class State
            {
                public double               From        ;
                public double               To          ;
                public TranslateTransform   Transform   ;
    
                public double               GetCurrentX (double clock)
                {
                    return s_animationEase.Ease(clock).Interpolate(From, To);
                }
    
                public void UpdateTransform(double x)
                {
                    Transform.X = x;
                }
            }
    
            AnimationClock m_clock;
    
            protected override Size MeasureOverride(Size availableSize)
            {
                var count = Children.Count; 
                if (count == 0)
                {
                    return availableSize;
                }
    
                var previewWidth = PreviewWidth;
                var adjustedSize = new Size (
                    Math.Max (availableSize.Width - (count - 1) * previewWidth, previewWidth), 
                    availableSize.Height
                    );
    
                for (int index = 0; index < count; index++)
                {
                    var child = Children[index];
                    child.Measure(adjustedSize);
                }
    
                return availableSize;
            }
    
            protected override Size ArrangeOverride(Size finalSize)
            {
                var animationClock = GetAnimationClock (this);
    
                StopClock();
    
                var count = Children.Count; 
                if (count == 0)
                {
                    return finalSize;
                }
    
                var previewWidth = PreviewWidth;
                var adjustedSize = new Size (
                    Math.Max (finalSize.Width - (count - 1) * previewWidth, previewWidth), 
                    finalSize.Height
                    );
                var adjustedRect = adjustedSize.ToRect();
    
                var activeElement = ActiveElement;
    
                var desiredX = 0.0;
    
                var doAnimate = false;
    
                for (int index = 0; index < count; index++)
                {
                    var child = Children[index];
    
                    var state = GetChildState(child);
                    if (state == null)
                    {
                        state = new State
                                    {
                                        Transform   = new TranslateTransform(),
                                        From        = finalSize.Width, 
                                        To          = finalSize.Width, 
                                    };
                        SetChildState (child, state);
                    }
    
                    child.Arrange(adjustedRect);
                    child.RenderTransform = state.Transform;
    
                    var current = state.GetCurrentX (animationClock); 
    
                    state.From  = current;
                    state.To    = desiredX;
    
                    state.UpdateTransform (current);
    
                    doAnimate |= !state.From.IsNear (state.To);
    
                    if (ReferenceEquals (child, activeElement))
                    {
                        desiredX += adjustedSize.Width;
                    }
                    else
                    {
                        desiredX += previewWidth;
                    }
                }
    
                if (doAnimate)
                {
                    StartClock();
                }
    
                return finalSize;
            }
    
            void StartClock()
            {
                StopClock ();
                m_clock = s_animationClock.CreateClock();
                m_clock.Completed += Animation_Completed;
                ApplyAnimationClock(AnimationClockProperty, m_clock, HandoffBehavior.SnapshotAndReplace);
            }
    
            void StopClock()
            {
                if (m_clock != null)
                {
                    m_clock.Completed -= Animation_Completed;
                    m_clock = null;
                    ApplyAnimationClock(AnimationClockProperty, null);
                }
    
            }
    
            void Animation_Completed(object sender, EventArgs e)
            {
                StopClock();
                SetAnimationClock(this, 1);
            }
    
            static partial void Changed_AnimationClock(DependencyObject dependencyObject, double oldValue, double newValue)
            {
                var accordionPanel = dependencyObject as AccordionPanel;
                if (accordionPanel == null)
                {
                    return;
                }
    
                var count = accordionPanel.Children.Count;
                for (int index = 0; index < count; index++)
                {
                    var child = accordionPanel.Children[index];
                    var state = GetChildState(child);
                    if (state != null)
                    {
                        state.UpdateTransform (state.GetCurrentX(newValue));
                    }
                    else
                    {
                        accordionPanel.InvalidateArrange();
                    }
                }
            }
    
            partial void Changed_ActiveElement(UIElement oldValue, UIElement newValue)
            {
                InvalidateArrange();
            }
    
            void Mouse_Down(object sender, MouseButtonEventArgs e)
            {
                var pos = e.GetPosition (this);
    
                var animationClock = GetAnimationClock (this);
    
                UIElement hit = null;
                var count = Children.Count;
                for (int index = 0; index < count; index++)
                {
                    var child = Children[index];
                    var state = GetChildState(child);
                    var current = state.GetCurrentX(animationClock);
    
                    if (current > pos.X)
                    {
                        ActiveElement = hit;
                        return;
                    }
    
                    hit = child;
                }
    
                ActiveElement = hit;
            }
    
            partial void Coerce_PreviewWidth(ref double coercedValue)
            {
                coercedValue = Math.Max(8, coercedValue);
            }
    
            partial void Changed_PreviewWidth(double oldValue, double newValue)
            {
                InvalidateArrange ();
            }
        }
    }
}
// @@@ END_INCLUDE: C:\temp\GitHub\T4Include\WPF\AccordionPanel.cs
// ############################################################################

// ############################################################################
// @@@ BEGIN_INCLUDE: C:\temp\GitHub\T4Include\WPF\WatermarkTextBox.cs
namespace FileInclude
{
    // ----------------------------------------------------------------------------------------------
    // Copyright (c) Mårten Rånge.
    // ----------------------------------------------------------------------------------------------
    // This source code is subject to terms and conditions of the Microsoft Public License. A 
    // copy of the license can be found in the License.html file at the root of this distribution. 
    // If you cannot locate the  Microsoft Public License, please send an email to 
    // dlr@microsoft.com. By using this source code in any fashion, you are agreeing to be bound 
    //  by the terms of the Microsoft Public License.
    // ----------------------------------------------------------------------------------------------
    // You must not remove this notice, or any other, from this software.
    // ----------------------------------------------------------------------------------------------
    
    
    
    namespace Source.WPF
    {
        using System.Windows;
        using System.Windows.Controls;
        using System.Windows.Markup;
    
        partial class WatermarkTextBox : TextBox
        {
            const string DefaultStyle = @"
    <Style 
        xmlns=""http://schemas.microsoft.com/winfx/2006/xaml/presentation""
        xmlns:x=""http://schemas.microsoft.com/winfx/2006/xaml""
        TargetType=""{x:Type i:WatermarkTextBox}"">
        <Setter Property=""FocusVisualStyle"" Value=""{x:Null}""/>
        <Setter Property=""Foreground"" Value=""#000""/>
        <Setter Property=""BorderBrush"" Value=""#888""/>
        <Setter Property=""WatermarkForeground"" Value=""#888""/>
        <Setter Property=""WatermarkText"" Value=""Enter some text...""/>
        <Setter Property=""BorderThickness"" Value=""1""/>
        <Setter Property=""SnapsToDevicePixels"" Value=""true""/>
        <Setter Property=""Template"">
            <Setter.Value>
                <ControlTemplate TargetType=""{x:Type i:WatermarkTextBox}"">
                    <Grid>
                        <Border x:Name=""Border""
                            Background=""{TemplateBinding Background}""
                            BorderBrush=""{TemplateBinding BorderBrush}""
                            BorderThickness=""{TemplateBinding BorderThickness}""
                            Padding=""2""
                            CornerRadius=""2""
                            >
        
                            <Grid>
                                <!-- The implementation places the Content into the ScrollViewer. It must be named PART_ContentHost for the control to function -->
                                <ScrollViewer
                                    Margin=""0""
                                    x:Name=""PART_ContentHost""
                                    SnapsToDevicePixels=""{TemplateBinding SnapsToDevicePixels}""
                                />
                                <TextBlock
                                    Margin=""4,0,0,0""
                                    VerticalAlignment=""Top""
                                    x:Name=""Watermark""
                                    Foreground=""{TemplateBinding WatermarkForeground}""
                                    FontStyle=""Italic""
                                    Text=""{TemplateBinding WatermarkText}""
                                    SnapsToDevicePixels=""{TemplateBinding SnapsToDevicePixels}""
                                    />
                            </Grid>
                        </Border>
                    </Grid>
                    <ControlTemplate.Triggers>
                        <Trigger Property=""IsEnabled"" Value=""False"">
                            <Setter Property=""Opacity"" Value=""0.67""/>
                        </Trigger>
                        <Trigger Property=""IsFocused"" Value=""true"">
                            <Setter TargetName=""Border"" Property=""BorderBrush"" Value=""#FF9000""/>
                            <Setter TargetName=""Border"" Property=""BorderThickness"" Value=""2""/>
                            <Setter TargetName=""Border"" Property=""Margin"" Value=""-1""/>
                        </Trigger>
                        <Trigger Property=""IsWatermarkVisible"" Value=""False"">
                            <Setter Property=""Visibility"" Value=""Collapsed"" TargetName=""Watermark""/>
                        </Trigger>
                    </ControlTemplate.Triggers>
                </ControlTemplate>
            </Setter.Value>
        </Setter>
    </Style>
    ";
    
            static readonly Style s_defaultStyle;
            
            static WatermarkTextBox ()
            {
                var parserContext = new ParserContext
                                {
                                    XamlTypeMapper = new XamlTypeMapper(new string[0])
                                };
            
                var type = typeof (WatermarkTextBox);
                var namespaceName = type.Namespace ?? "";
                var assemblyName = type.Assembly.FullName;
                parserContext.XamlTypeMapper.AddMappingProcessingInstruction("Internal", namespaceName, assemblyName);
                parserContext.XmlnsDictionary.Add("i", "Internal");
        
                s_defaultStyle = (Style)XamlReader.Parse(
                    DefaultStyle,
                    parserContext
                    );
                
                StyleProperty.OverrideMetadata(typeof(WatermarkTextBox), new FrameworkPropertyMetadata(s_defaultStyle));
            }
    
            protected override void OnTextChanged(TextChangedEventArgs e)
            {
                base.OnTextChanged(e);
                IsWatermarkVisible = string.IsNullOrEmpty (Text);
            }
        }
    }
}
// @@@ END_INCLUDE: C:\temp\GitHub\T4Include\WPF\WatermarkTextBox.cs
// ############################################################################

// ############################################################################
// @@@ BEGIN_INCLUDE: C:\temp\GitHub\T4Include\WPF\ReflectionDecorator.cs
namespace FileInclude
{
    // ----------------------------------------------------------------------------------------------
    // Copyright (c) Mårten Rånge.
    // ----------------------------------------------------------------------------------------------
    // This source code is subject to terms and conditions of the Microsoft Public License. A 
    // copy of the license can be found in the License.html file at the root of this distribution. 
    // If you cannot locate the  Microsoft Public License, please send an email to 
    // dlr@microsoft.com. By using this source code in any fashion, you are agreeing to be bound 
    //  by the terms of the Microsoft Public License.
    // ----------------------------------------------------------------------------------------------
    // You must not remove this notice, or any other, from this software.
    // ----------------------------------------------------------------------------------------------
    
    
    
    namespace Source.WPF
    {
        using System;
        using System.Windows;
        using System.Windows.Controls;
        using System.Windows.Media;
    
        using Source.Extensions;
    
        partial class ReflectionDecorator : Decorator
        {
            VisualBrush m_brush;
            LinearGradientBrush m_opacityMask;
            MatrixTransform m_transform;
    
            partial void Constructed__ReflectionDecorator()
            {
                m_opacityMask   = new LinearGradientBrush (
                    new GradientStopCollection
                        {
                            new GradientStop (Colors.Transparent                , 0     ),    
                            new GradientStop ("#2000".ParseColor(Colors.Black)  , 0.25  ),    
                            new GradientStop ("#4000".ParseColor(Colors.Black)  , 0.50  ),    
                            new GradientStop ("#8000".ParseColor(Colors.Black)  , 0.75  ),    
                            new GradientStop (Colors.Black                      , 1     ),    
                        },
                    90
                    ).FreezeObject ();    
    
                m_transform = new MatrixTransform ();
    
                VerticalAlignment = VerticalAlignment.Center;       
                HorizontalAlignment = HorizontalAlignment.Center;
            }
    
            public override UIElement Child
            {
                get
                {
                    return base.Child;
                }
                set
                {
                    base.Child = value;
                    if (value == null)
                    {
                        m_brush = null;
                    }
                    else if (m_brush == null || !ReferenceEquals (m_brush.Visual, value))
                    {
                        m_brush = new VisualBrush (value)
                                        {
                                            Stretch           = Stretch.None      ,
                                            AlignmentY        = AlignmentY.Bottom , 
                                            AutoLayoutContent = false             , 
                                            TileMode          = TileMode.None     ,
                                        }.FreezeObject ();
                    }
                }
            }
    
            protected override Size MeasureOverride(Size constraint)
            {
                var fullReflectionSize = FullReflectionSize;
                var adjustedSize = new Size (
                    constraint.Width, 
                    (constraint.Height - fullReflectionSize).LimitBy(constraint.Height)
                    );
                var measuredSize = base.MeasureOverride (adjustedSize);
    
                var result = new Size(measuredSize.Width, measuredSize.Height + fullReflectionSize).LimitBy(constraint);
    
                return result;
            }
    
            double FullReflectionSize
            {
                get
                {
                    return ReflectionSeparation + ReflectionSize;
                }
            }
    
            protected override Size ArrangeOverride(Size arrangeSize)
            {
                var fullReflectionSize = FullReflectionSize;
                var adjustedSize = new Size (
                    arrangeSize.Width, 
                    (arrangeSize.Height - fullReflectionSize).LimitBy(arrangeSize.Height)
                    );
    
                    var finalSize = base.ArrangeOverride (adjustedSize);
    
                var result = new Size(finalSize.Width, finalSize.Height + fullReflectionSize).LimitBy(arrangeSize);
    
                return result;
            }
    
            partial void Coerce_ReflectionSeparation(ref double coercedValue)
            {
                coercedValue = Math.Max (0, coercedValue);
            }
    
            partial void Changed_ReflectionSeparation(double oldValue, double newValue)
            {
                InvalidateMeasure();
            }
    
            partial void Coerce_ReflectionSize(ref double coercedValue)
            {
                coercedValue = Math.Max (0, coercedValue);
            }
    
            partial void Changed_ReflectionSize(double oldValue, double newValue)
            {
                InvalidateMeasure();
            }
    
    
            protected override void OnRender(DrawingContext drawingContext)
            {
                var child = Child;
                if (child == null)
                {
                    return;
                }
    
                if (m_brush == null)
                {
                    return;
                }
    
                var renderSize = RenderSize;
                var childRenderSize = child.RenderSize;
                var reflectionSize = ReflectionSize;
                var reflectionSeparation = ReflectionSeparation;
    
                var matrix = Matrix.Identity;
                matrix.Scale(1,-1);
                matrix.Translate (0, childRenderSize.Height + reflectionSize + reflectionSeparation);
    
                m_transform.Matrix = matrix;
    
                drawingContext.PushTransform (m_transform);
                drawingContext.PushOpacityMask (m_opacityMask);
    
                var rectangle = new Rect(
                    0, 
                    0, 
                    renderSize.Width, 
                    reflectionSize
                    );
    
                drawingContext.DrawRectangle (
                    m_brush, 
                    null, 
                    rectangle
                    );
    
                drawingContext.Pop();
                drawingContext.Pop();
            }
        }
    }
}
// @@@ END_INCLUDE: C:\temp\GitHub\T4Include\WPF\ReflectionDecorator.cs
// ############################################################################

// ############################################################################
// @@@ BEGIN_INCLUDE: C:\temp\GitHub\T4Include\WPF\BuzyWait.cs
namespace FileInclude
{
    // ----------------------------------------------------------------------------------------------
    // Copyright (c) Mårten Rånge.
    // ----------------------------------------------------------------------------------------------
    // This source code is subject to terms and conditions of the Microsoft Public License. A 
    // copy of the license can be found in the License.html file at the root of this distribution. 
    // If you cannot locate the  Microsoft Public License, please send an email to 
    // dlr@microsoft.com. By using this source code in any fashion, you are agreeing to be bound 
    //  by the terms of the Microsoft Public License.
    // ----------------------------------------------------------------------------------------------
    // You must not remove this notice, or any other, from this software.
    // ----------------------------------------------------------------------------------------------
    
    
    
    namespace Source.WPF
    {
        using System;
        using System.Windows;
        using System.Windows.Media;
        using System.Windows.Media.Animation;
    
        using Source.Extensions;
        
        partial class BuzyWait : FrameworkElement
        {
            const int       Spokes          = 18    ;
            const double    RadiusRadius    = 0.95  ;
            const double    MinRadius       = 0.25  ;
            const double    WidthRadius     = 1/32.0;
    
            readonly static DoubleAnimation s_animationClock    ;
    
            static readonly Drawing s_drawing;
    
            AnimationClock m_clock;
    
            static BuzyWait ()
            {
                var drawingVisual = new DrawingVisual ();
                using (var drawingContext = drawingVisual.RenderOpen())
                {
                    for (var i = 0; i < Spokes; ++i)
                    {
                        var t = ((double)i) / Spokes;
                        
                        drawingContext.PushOpacity (1 - t);
                        drawingContext.PushTransform (new RotateTransform (360.0 * t));
    
                        drawingContext.DrawRoundedRectangle(
                            Brushes.White,
                            null,
                            new Rect(MinRadius, -WidthRadius/2, RadiusRadius - MinRadius, WidthRadius),
                            WidthRadius,
                            WidthRadius
                            );
    
                        drawingContext.Pop ();
                        drawingContext.Pop ();
                    }
                    
                }
    
                s_drawing = drawingVisual.Drawing.FreezeObject ();
    
                s_animationClock = new DoubleAnimation (
                    0,
                    1,
                    new Duration (TimeSpan.FromSeconds(2))
                    )
                    {
                        RepeatBehavior = RepeatBehavior.Forever
                    };
                s_animationClock.FreezeObject ();
            }
    
            partial void Changed_IsWaiting(bool oldValue, bool newValue)
            {
                if (newValue)
                {
                    Start ();
                }
                else
                {
                    Stop ();
                }
            }
    
            void Start ()
            {
                Stop ();
                m_clock = s_animationClock.CreateClock ();
                ApplyAnimationClock (AnimationClockProperty, m_clock);
            }
    
            void Stop ()
            {
                if (m_clock != null)
                {
                    ApplyAnimationClock (AnimationClockProperty, null);
                    m_clock = null;
                }
            }
    
            static partial void Changed_AnimationClock(DependencyObject dependencyObject, double oldValue, double newValue)
            {
                var buzyWait = dependencyObject as BuzyWait;
                if (buzyWait == null)
                {
                    return;
                }
    
                var oldStep = (int)Math.Floor (oldValue * Spokes) % Spokes;
                var newStep = (int)Math.Floor (newValue * Spokes) % Spokes;
    
                if (oldStep != newStep)
                {
                    buzyWait.InvalidateVisual(); 
                }
            }
    
            protected override void OnRender(DrawingContext drawingContext)
            {
                var clock = GetAnimationClock(this);
                var step = (int)Math.Floor (clock * Spokes);
                var halfWidth = ActualWidth/2;
                var halfHeight = ActualHeight/2;
                var scale = Math.Min (halfWidth, halfHeight);
    
                var matrix = Matrix.Identity;
                matrix.Scale (scale, scale);
                var angle = -(step*360.0)/Spokes;
                matrix.Rotate (angle);
                matrix.Translate (halfWidth, halfHeight);
        
                drawingContext.PushTransform(new MatrixTransform (matrix));
                    
                drawingContext.DrawDrawing(s_drawing);
        
                drawingContext.Pop();
            }
        
        }
    }
}
// @@@ END_INCLUDE: C:\temp\GitHub\T4Include\WPF\BuzyWait.cs
// ############################################################################

// ############################################################################
// @@@ BEGIN_INCLUDE: C:\temp\GitHub\T4Include\WPF\Debug\DebugVisualTreeControl.cs
namespace FileInclude
{
    // ----------------------------------------------------------------------------------------------
    // Copyright (c) Mårten Rånge.
    // ----------------------------------------------------------------------------------------------
    // This source code is subject to terms and conditions of the Microsoft Public License. A 
    // copy of the license can be found in the License.html file at the root of this distribution. 
    // If you cannot locate the  Microsoft Public License, please send an email to 
    // dlr@microsoft.com. By using this source code in any fashion, you are agreeing to be bound 
    //  by the terms of the Microsoft Public License.
    // ----------------------------------------------------------------------------------------------
    // You must not remove this notice, or any other, from this software.
    // ----------------------------------------------------------------------------------------------
    
    
    namespace Source.WPF.Debug
    {
        using System.Collections.Generic;
        using System.Windows;
        using Source.Extensions;
    
        partial class DebugVisualTreeControl : BaseDebugTreeControl
        {
            protected override int OnGetOrdinal()
            {
                return 1000;
            }
    
            protected override string OnGetFriendlyName()
            {
                return "Visual Tree";
            }
    
            protected override IEnumerable<DependencyObject> GetChildren(DependencyObject dependencyObject)
            {
                return dependencyObject.GetVisualChildren ();
            }
        }
    }
}
// @@@ END_INCLUDE: C:\temp\GitHub\T4Include\WPF\Debug\DebugVisualTreeControl.cs
// ############################################################################

// ############################################################################
// @@@ BEGIN_INCLUDE: C:\temp\GitHub\T4Include\WPF\Debug\DebugLogicalTreeControl.cs
namespace FileInclude
{
    // ----------------------------------------------------------------------------------------------
    // Copyright (c) Mårten Rånge.
    // ----------------------------------------------------------------------------------------------
    // This source code is subject to terms and conditions of the Microsoft Public License. A 
    // copy of the license can be found in the License.html file at the root of this distribution. 
    // If you cannot locate the  Microsoft Public License, please send an email to 
    // dlr@microsoft.com. By using this source code in any fashion, you are agreeing to be bound 
    //  by the terms of the Microsoft Public License.
    // ----------------------------------------------------------------------------------------------
    // You must not remove this notice, or any other, from this software.
    // ----------------------------------------------------------------------------------------------
    
    
    namespace Source.WPF.Debug
    {
        using System.Collections.Generic;
        using System.Windows;
        using Source.Extensions;
    
        partial class DebugLogicalTreeControl : BaseDebugTreeControl
        {
            protected override int OnGetOrdinal()
            {
                return 2000;
            }
    
            protected override string OnGetFriendlyName()
            {
                return "Logical Tree";
            }
    
            protected override IEnumerable<DependencyObject> GetChildren(DependencyObject dependencyObject)
            {
                return dependencyObject.GetLogicalChildren ();
            }
        }
    }
}
// @@@ END_INCLUDE: C:\temp\GitHub\T4Include\WPF\Debug\DebugLogicalTreeControl.cs
// ############################################################################

// ############################################################################
// @@@ BEGIN_INCLUDE: C:\temp\GitHub\T4Include\WPF\Generated_AnimatedEntrance_DependencyProperties.cs
namespace FileInclude
{
    
    // ############################################################################
    // #                                                                          #
    // #        ---==>  T H I S  F I L E  I S   G E N E R A T E D  <==---         #
    // #                                                                          #
    // # This means that any edits to the .cs file will be lost when its          #
    // # regenerated. Changes should instead be applied to the corresponding      #
    // # template file (.tt)                                                      #
    // ############################################################################
    
    
    
                                       
    
    
    namespace Source.WPF
    {
        using System.Collections;
        using System.Collections.ObjectModel;
        using System.Collections.Specialized;
    
        using System.Windows;
        using System.Windows.Media;
    
        // ------------------------------------------------------------------------
        // AnimatedEntrance
        // ------------------------------------------------------------------------
        partial class AnimatedEntrance
        {
            #region Uninteresting generated code
            static readonly DependencyPropertyKey ChildrenPropertyKey = DependencyProperty.RegisterReadOnly (
                "Children",
                typeof (ObservableCollection<UIElement>),
                typeof (AnimatedEntrance),
                new FrameworkPropertyMetadata (
                    null,
                    FrameworkPropertyMetadataOptions.None,
                    Changed_Children,
                    Coerce_Children          
                ));
    
            public static readonly DependencyProperty ChildrenProperty = ChildrenPropertyKey.DependencyProperty;
    
            static void Changed_Children (DependencyObject dependencyObject, DependencyPropertyChangedEventArgs eventArgs)
            {
                var instance = dependencyObject as AnimatedEntrance;
                if (instance != null)
                {
                    var oldValue = (ObservableCollection<UIElement>)eventArgs.OldValue;
                    var newValue = (ObservableCollection<UIElement>)eventArgs.NewValue;
    
                    if (oldValue != null)
                    {
                        oldValue.CollectionChanged -= instance.CollectionChanged_Children;
                    }
    
                    if (newValue != null)
                    {
                        newValue.CollectionChanged += instance.CollectionChanged_Children;
                    }
    
                    instance.Changed_Children (oldValue, newValue);
                }
            }
    
            void CollectionChanged_Children(object sender, NotifyCollectionChangedEventArgs e)
            {
                CollectionChanged_Children (
                    sender, 
                    e.Action,
                    e.OldStartingIndex,
                    e.OldItems,
                    e.NewStartingIndex,
                    e.NewItems
                    );
            }
    
            static object Coerce_Children (DependencyObject dependencyObject, object basevalue)
            {
                var instance = dependencyObject as AnimatedEntrance;
                if (instance == null)
                {
                    return basevalue;
                }
                var value = (ObservableCollection<UIElement>)basevalue;
    
                instance.Coerce_Children (ref value);
    
                if (value == null)
                {
                   value = new ObservableCollection<UIElement> ();
                }
    
                return value;
            }
    
            public static readonly DependencyProperty AnimationClockProperty = DependencyProperty.RegisterAttached (
                "AnimationClock",
                typeof (double),
                typeof (AnimatedEntrance),
                new FrameworkPropertyMetadata (
                    default (double),
                    FrameworkPropertyMetadataOptions.None,
                    Changed_AnimationClock,
                    Coerce_AnimationClock          
                ));
    
            static void Changed_AnimationClock (DependencyObject dependencyObject, DependencyPropertyChangedEventArgs eventArgs)
            {
                if (dependencyObject != null)
                {
                    var oldValue = (double)eventArgs.OldValue;
                    var newValue = (double)eventArgs.NewValue;
    
                    Changed_AnimationClock (dependencyObject, oldValue, newValue);
                }
            }
    
            static object Coerce_AnimationClock (DependencyObject dependencyObject, object basevalue)
            {
                if (dependencyObject == null)
                {
                    return basevalue;
                }
                var value = (double)basevalue;
    
                Coerce_AnimationClock (dependencyObject, ref value);
    
                return value;
            }
            #endregion
    
            // --------------------------------------------------------------------
            // Constructor
            // --------------------------------------------------------------------
            public AnimatedEntrance ()
            {
                CoerceAllProperties ();
                Constructed__AnimatedEntrance ();
            }
            // --------------------------------------------------------------------
            partial void Constructed__AnimatedEntrance ();
            // --------------------------------------------------------------------
            void CoerceAllProperties ()
            {
                CoerceValue (ChildrenProperty);
                CoerceValue (AnimationClockProperty);
            }
    
    
            // --------------------------------------------------------------------
            // Properties
            // --------------------------------------------------------------------
    
               
            // --------------------------------------------------------------------
            public ObservableCollection<UIElement> Children
            {
                get
                {
                    return (ObservableCollection<UIElement>)GetValue (ChildrenProperty);
                }
                private set
                {
                    if (Children != value)
                    {
                        SetValue (ChildrenPropertyKey, value);
                    }
                }
            }
            // --------------------------------------------------------------------
            partial void Changed_Children (ObservableCollection<UIElement> oldValue, ObservableCollection<UIElement> newValue);
            partial void Coerce_Children (ref ObservableCollection<UIElement> coercedValue);
            partial void CollectionChanged_Children (object sender, NotifyCollectionChangedAction action, int oldStartingIndex, IList oldItems, int newStartingIndex, IList newItems);
            // --------------------------------------------------------------------
    
    
               
            // --------------------------------------------------------------------
            public static double GetAnimationClock (DependencyObject dependencyObject)
            {
                if (dependencyObject == null)
                {
                    return default (double);
                }
    
                return (double)dependencyObject.GetValue (AnimationClockProperty);
            }
    
            public static void SetAnimationClock (DependencyObject dependencyObject, double value)
            {
                if (dependencyObject != null)
                {
                    if (GetAnimationClock (dependencyObject) != value)
                    {
                        dependencyObject.SetValue (AnimationClockProperty, value);
                    }
                }
            }
    
            public static void ClearAnimationClock (DependencyObject dependencyObject)
            {
                if (dependencyObject != null)
                {
                    dependencyObject.ClearValue (AnimationClockProperty);
                }
            }
            // --------------------------------------------------------------------
            static partial void Changed_AnimationClock (DependencyObject dependencyObject, double oldValue, double newValue);
            static partial void Coerce_AnimationClock (DependencyObject dependencyObject, ref double coercedValue);
            // --------------------------------------------------------------------
    
    
        }
        // ------------------------------------------------------------------------
    
    }
                                       
}
// @@@ END_INCLUDE: C:\temp\GitHub\T4Include\WPF\Generated_AnimatedEntrance_DependencyProperties.cs
// ############################################################################

// ############################################################################
// @@@ BEGIN_INCLUDE: C:\temp\GitHub\T4Include\WPF\Generated_AnimatedEntrance_StateMachine.cs
namespace FileInclude
{
    using System.Windows;
    
    
    // ############################################################################
    // #                                                                          #
    // #        ---==>  T H I S  F I L E  I S   G E N E R A T E D  <==---         #
    // #                                                                          #
    // # This means that any edits to the .cs file will be lost when its          #
    // # regenerated. Changes should instead be applied to the corresponding      #
    // # template file (.tt)                                                      #
    // ############################################################################
    
    
    
    
    
    
    
    namespace Source.WPF
    {
        using System;
        using System.Threading;
    
        partial class AnimatedEntrance
        {
            abstract partial class BaseState
            {   
                public abstract State CurrentState {get;}
    
                // ----------------------------------------------------------------- 
                protected BaseState ()
                {
                    Constructed_BaseState();
                }
                // ----------------------------------------------------------------- 
                partial void Constructed_BaseState();
                // ----------------------------------------------------------------- 
    
                // ----------------------------------------------------------------- 
                public void InitializeState(BaseState state)
                {
                    OnInitializeState(state);
                }
    
                public void EnterState(BaseState previousState)
                {
                    OnEnterState(previousState);
                }
    
                public void LeaveState(BaseState nextState)
                {
                    OnLeaveState(nextState);
                }
    
                protected virtual void OnInitializeState(BaseState state)
                {
                    Initialize_BaseState(state);
                }
    
                protected virtual void OnEnterState(BaseState previousState)
                {
                    Enter_BaseState(previousState);
                }
    
                protected virtual void OnLeaveState(BaseState nextState)
                {
                    Leave_BaseState(nextState);
                }
                // ----------------------------------------------------------------- 
                partial void Initialize_BaseState(BaseState state);
                partial void Enter_BaseState(BaseState previousState);
                partial void Leave_BaseState(BaseState nextState);
                // ----------------------------------------------------------------- 
            }
    
    
            enum State
            {
                Initial,
                PresentingContent,
                Transitioning,
                DelayingNextTransition,
            }
    
            sealed partial class State_Initial : BaseState
            {
                // ----------------------------------------------------------------- 
                public State_Initial ()
                {
                    Constructed_State_Initial();
                }
                // ----------------------------------------------------------------- 
                partial void Constructed_State_Initial();
                // ----------------------------------------------------------------- 
    
                public override State CurrentState { get { return State.Initial; } }
    
                // ----------------------------------------------------------------- 
                protected override void OnEnterState(BaseState previousState)
                {
                    base.OnEnterState(previousState);
                    Enter_Initial(previousState);
                }
    
                protected override void OnLeaveState(BaseState nextState)
                {
                    Leave_Initial(nextState);
                    base.OnLeaveState(nextState);
                }
                // ----------------------------------------------------------------- 
                partial void Enter_Initial(BaseState previousState);
                partial void Leave_Initial(BaseState nextState);
                // ----------------------------------------------------------------- 
    
    
                // ----------------------------------------------------------------- 
                // From:    Initial
                // To:      PresentingContent
                // ----------------------------------------------------------------- 
                public bool IsEdgeValid_Initial_To_PresentingContent(UIElement current)
                {
                    var result = true;
    
                    IsEdgeValid_Initial_To_PresentingContent (current, ref result);
    
                    return result;
                }
    
    
                public BaseState EdgeFrom_Initial_To_PresentingContent(UIElement current)            
                {
                    if (!IsEdgeValid_Initial_To_PresentingContent(current))
                    {
                        return this;
                    }
    
                    var nextState = new State_PresentingContent();
    
                    InitializeState(nextState);
    
                    TransformInto_PresentingContent (current, nextState);
    
                    LeaveState(nextState);
                    nextState.EnterState(this);
                   
                    return nextState;
                }
                // ----------------------------------------------------------------- 
                partial void IsEdgeValid_Initial_To_PresentingContent (UIElement current, ref bool result);
                partial void TransformInto_PresentingContent (UIElement current, State_PresentingContent nextState);
                // ----------------------------------------------------------------- 
    
            }
    
            sealed partial class State_PresentingContent : BaseState
            {
                // ----------------------------------------------------------------- 
                public State_PresentingContent ()
                {
                    Constructed_State_PresentingContent();
                }
                // ----------------------------------------------------------------- 
                partial void Constructed_State_PresentingContent();
                // ----------------------------------------------------------------- 
    
                public override State CurrentState { get { return State.PresentingContent; } }
    
                // ----------------------------------------------------------------- 
                protected override void OnEnterState(BaseState previousState)
                {
                    base.OnEnterState(previousState);
                    Enter_PresentingContent(previousState);
                }
    
                protected override void OnLeaveState(BaseState nextState)
                {
                    Leave_PresentingContent(nextState);
                    base.OnLeaveState(nextState);
                }
                // ----------------------------------------------------------------- 
                partial void Enter_PresentingContent(BaseState previousState);
                partial void Leave_PresentingContent(BaseState nextState);
                // ----------------------------------------------------------------- 
    
    
                // ----------------------------------------------------------------- 
                // From:    PresentingContent
                // To:      Transitioning
                // ----------------------------------------------------------------- 
                public bool IsEdgeValid_PresentingContent_To_Transitioning(Option presentOption, UIElement next)
                {
                    var result = true;
    
                    IsEdgeValid_PresentingContent_To_Transitioning (presentOption, next, ref result);
    
                    return result;
                }
    
    
                public BaseState EdgeFrom_PresentingContent_To_Transitioning(Option presentOption, UIElement next)            
                {
                    if (!IsEdgeValid_PresentingContent_To_Transitioning(presentOption, next))
                    {
                        return this;
                    }
    
                    var nextState = new State_Transitioning();
    
                    InitializeState(nextState);
    
                    TransformInto_Transitioning (presentOption, next, nextState);
    
                    LeaveState(nextState);
                    nextState.EnterState(this);
                   
                    return nextState;
                }
                // ----------------------------------------------------------------- 
                partial void IsEdgeValid_PresentingContent_To_Transitioning (Option presentOption, UIElement next, ref bool result);
                partial void TransformInto_Transitioning (Option presentOption, UIElement next, State_Transitioning nextState);
                // ----------------------------------------------------------------- 
    
            }
    
            sealed partial class State_Transitioning : BaseState
            {
                // ----------------------------------------------------------------- 
                public State_Transitioning ()
                {
                    Constructed_State_Transitioning();
                }
                // ----------------------------------------------------------------- 
                partial void Constructed_State_Transitioning();
                // ----------------------------------------------------------------- 
    
                public override State CurrentState { get { return State.Transitioning; } }
    
                // ----------------------------------------------------------------- 
                protected override void OnEnterState(BaseState previousState)
                {
                    base.OnEnterState(previousState);
                    Enter_Transitioning(previousState);
                }
    
                protected override void OnLeaveState(BaseState nextState)
                {
                    Leave_Transitioning(nextState);
                    base.OnLeaveState(nextState);
                }
                // ----------------------------------------------------------------- 
                partial void Enter_Transitioning(BaseState previousState);
                partial void Leave_Transitioning(BaseState nextState);
                // ----------------------------------------------------------------- 
    
    
                // ----------------------------------------------------------------- 
                // From:    Transitioning
                // To:      PresentingContent
                // ----------------------------------------------------------------- 
                public bool IsEdgeValid_Transitioning_To_PresentingContent(UIElement current)
                {
                    var result = true;
    
                    IsEdgeValid_Transitioning_To_PresentingContent (current, ref result);
    
                    return result;
                }
    
    
                public BaseState EdgeFrom_Transitioning_To_PresentingContent(UIElement current)            
                {
                    if (!IsEdgeValid_Transitioning_To_PresentingContent(current))
                    {
                        return this;
                    }
    
                    var nextState = new State_PresentingContent();
    
                    InitializeState(nextState);
    
                    TransformInto_PresentingContent (current, nextState);
    
                    LeaveState(nextState);
                    nextState.EnterState(this);
                   
                    return nextState;
                }
                // ----------------------------------------------------------------- 
                partial void IsEdgeValid_Transitioning_To_PresentingContent (UIElement current, ref bool result);
                partial void TransformInto_PresentingContent (UIElement current, State_PresentingContent nextState);
                // ----------------------------------------------------------------- 
    
                // ----------------------------------------------------------------- 
                // From:    Transitioning
                // To:      DelayingNextTransition
                // ----------------------------------------------------------------- 
                public bool IsEdgeValid_Transitioning_To_DelayingNextTransition(UIElement current)
                {
                    var result = true;
    
                    IsEdgeValid_Transitioning_To_DelayingNextTransition (current, ref result);
    
                    return result;
                }
    
    
                public BaseState EdgeFrom_Transitioning_To_DelayingNextTransition(UIElement current)            
                {
                    if (!IsEdgeValid_Transitioning_To_DelayingNextTransition(current))
                    {
                        return this;
                    }
    
                    var nextState = new State_DelayingNextTransition();
    
                    InitializeState(nextState);
    
                    TransformInto_DelayingNextTransition (current, nextState);
    
                    LeaveState(nextState);
                    nextState.EnterState(this);
                   
                    return nextState;
                }
                // ----------------------------------------------------------------- 
                partial void IsEdgeValid_Transitioning_To_DelayingNextTransition (UIElement current, ref bool result);
                partial void TransformInto_DelayingNextTransition (UIElement current, State_DelayingNextTransition nextState);
                // ----------------------------------------------------------------- 
    
            }
    
            sealed partial class State_DelayingNextTransition : BaseState
            {
                // ----------------------------------------------------------------- 
                public State_DelayingNextTransition ()
                {
                    Constructed_State_DelayingNextTransition();
                }
                // ----------------------------------------------------------------- 
                partial void Constructed_State_DelayingNextTransition();
                // ----------------------------------------------------------------- 
    
                public override State CurrentState { get { return State.DelayingNextTransition; } }
    
                // ----------------------------------------------------------------- 
                protected override void OnEnterState(BaseState previousState)
                {
                    base.OnEnterState(previousState);
                    Enter_DelayingNextTransition(previousState);
                }
    
                protected override void OnLeaveState(BaseState nextState)
                {
                    Leave_DelayingNextTransition(nextState);
                    base.OnLeaveState(nextState);
                }
                // ----------------------------------------------------------------- 
                partial void Enter_DelayingNextTransition(BaseState previousState);
                partial void Leave_DelayingNextTransition(BaseState nextState);
                // ----------------------------------------------------------------- 
    
    
                // ----------------------------------------------------------------- 
                // From:    DelayingNextTransition
                // To:      Transitioning
                // ----------------------------------------------------------------- 
                public bool IsEdgeValid_DelayingNextTransition_To_Transitioning(Option presentOption, UIElement next)
                {
                    var result = true;
    
                    IsEdgeValid_DelayingNextTransition_To_Transitioning (presentOption, next, ref result);
    
                    return result;
                }
    
    
                public BaseState EdgeFrom_DelayingNextTransition_To_Transitioning(Option presentOption, UIElement next)            
                {
                    if (!IsEdgeValid_DelayingNextTransition_To_Transitioning(presentOption, next))
                    {
                        return this;
                    }
    
                    var nextState = new State_Transitioning();
    
                    InitializeState(nextState);
    
                    TransformInto_Transitioning (presentOption, next, nextState);
    
                    LeaveState(nextState);
                    nextState.EnterState(this);
                   
                    return nextState;
                }
                // ----------------------------------------------------------------- 
                partial void IsEdgeValid_DelayingNextTransition_To_Transitioning (Option presentOption, UIElement next, ref bool result);
                partial void TransformInto_Transitioning (Option presentOption, UIElement next, State_Transitioning nextState);
                // ----------------------------------------------------------------- 
    
                // ----------------------------------------------------------------- 
                // From:    DelayingNextTransition
                // To:      PresentingContent
                // ----------------------------------------------------------------- 
                public bool IsEdgeValid_DelayingNextTransition_To_PresentingContent(UIElement current)
                {
                    var result = true;
    
                    IsEdgeValid_DelayingNextTransition_To_PresentingContent (current, ref result);
    
                    return result;
                }
    
    
                public BaseState EdgeFrom_DelayingNextTransition_To_PresentingContent(UIElement current)            
                {
                    if (!IsEdgeValid_DelayingNextTransition_To_PresentingContent(current))
                    {
                        return this;
                    }
    
                    var nextState = new State_PresentingContent();
    
                    InitializeState(nextState);
    
                    TransformInto_PresentingContent (current, nextState);
    
                    LeaveState(nextState);
                    nextState.EnterState(this);
                   
                    return nextState;
                }
                // ----------------------------------------------------------------- 
                partial void IsEdgeValid_DelayingNextTransition_To_PresentingContent (UIElement current, ref bool result);
                partial void TransformInto_PresentingContent (UIElement current, State_PresentingContent nextState);
                // ----------------------------------------------------------------- 
    
            }
    
    
            abstract partial class BaseStateVisitor
            {
                public abstract BaseState Visit_Initial(State_Initial state);
                public abstract BaseState Visit_PresentingContent(State_PresentingContent state);
                public abstract BaseState Visit_Transitioning(State_Transitioning state);
                public abstract BaseState Visit_DelayingNextTransition(State_DelayingNextTransition state);
            }
    
            abstract partial class BaseThrowingStateVisitor : BaseStateVisitor
            {
                public override BaseState Visit_Initial(State_Initial state)
                {
                    throw new ArgumentException ("state");
                }
                public override BaseState Visit_PresentingContent(State_PresentingContent state)
                {
                    throw new ArgumentException ("state");
                }
                public override BaseState Visit_Transitioning(State_Transitioning state)
                {
                    throw new ArgumentException ("state");
                }
                public override BaseState Visit_DelayingNextTransition(State_DelayingNextTransition state)
                {
                    throw new ArgumentException ("state");
                }
            }
    
            abstract partial class BaseNoActionStateVisitor : BaseStateVisitor
            {
                public override BaseState Visit_Initial(State_Initial state)
                {
                    return state;
                }
                public override BaseState Visit_PresentingContent(State_PresentingContent state)
                {
                    return state;
                }
                public override BaseState Visit_Transitioning(State_Transitioning state)
                {
                    return state;
                }
                public override BaseState Visit_DelayingNextTransition(State_DelayingNextTransition state)
                {
                    return state;
                }
            }
    
            bool SetState (BaseState expectedState, BaseState nextState)
            {
                if (nextState == null)
                {
                    return false;
                }
    
                if (ReferenceEquals (expectedState, nextState))
                {
                    return true;
                }
    
                return ReferenceEquals(Interlocked.CompareExchange(ref m_currentState, nextState, expectedState),expectedState);
            }
    
            bool UpdateState(BaseStateVisitor visitor)
            {
                var currentState = m_currentState;
                if (visitor != null && currentState != null)
                {
                    switch (currentState.CurrentState)
                    {
                    case State.Initial:
                        return SetState (currentState, visitor.Visit_Initial((State_Initial)currentState));
                    case State.PresentingContent:
                        return SetState (currentState, visitor.Visit_PresentingContent((State_PresentingContent)currentState));
                    case State.Transitioning:
                        return SetState (currentState, visitor.Visit_Transitioning((State_Transitioning)currentState));
                    case State.DelayingNextTransition:
                        return SetState (currentState, visitor.Visit_DelayingNextTransition((State_DelayingNextTransition)currentState));
                    default:
                        return false;
                    }
                }
                else
                {
                    return false;
                }
            }
    
            BaseState m_currentState;
        }
    }
    
                                       
}
// @@@ END_INCLUDE: C:\temp\GitHub\T4Include\WPF\Generated_AnimatedEntrance_StateMachine.cs
// ############################################################################

// ############################################################################
// @@@ BEGIN_INCLUDE: C:\temp\GitHub\T4Include\Extensions\WpfExtensions.cs
namespace FileInclude
{
    // ----------------------------------------------------------------------------------------------
    // Copyright (c) Mårten Rånge.
    // ----------------------------------------------------------------------------------------------
    // This source code is subject to terms and conditions of the Microsoft Public License. A 
    // copy of the license can be found in the License.html file at the root of this distribution. 
    // If you cannot locate the  Microsoft Public License, please send an email to 
    // dlr@microsoft.com. By using this source code in any fashion, you are agreeing to be bound 
    //  by the terms of the Microsoft Public License.
    // ----------------------------------------------------------------------------------------------
    // You must not remove this notice, or any other, from this software.
    // ----------------------------------------------------------------------------------------------
    
    
    
    
    namespace Source.Extensions
    {
        using System;
        using System.Collections.Generic;
        using System.Globalization;
        using System.Linq;
        using System.Reflection;
        using System.Text;
        using System.Windows;
        using System.Windows.Data;
        using System.Windows.Media;
        using System.Windows.Threading;
        using System.Xml;
    
        using Source.Common;
    
        static partial class WpfExtensions
        {
            public static void Async_Invoke (
                this Dispatcher dispatcher, 
                string actionName, 
                Action action
                )
            {
                if (action == null)
                {
                    return;
                }
    
                Action act = () =>
                                 {
    #if DEBUG
                                     Log.Info ("Async_Invoke: {0}", actionName ?? "Unknown");
    #endif
    
                                     try
                                     {
                                         action ();
                                     }
                                     catch (Exception exc)
                                     {
                                         Log.Exception ("Async_Invoke: Caught exception: {0}", exc);
                                     }
                                 };
    
                dispatcher = dispatcher ?? Dispatcher.CurrentDispatcher;
                dispatcher.BeginInvoke (DispatcherPriority.ApplicationIdle, act);
            }
    
            public static void Async_Invoke (
                this DependencyObject dependencyObject, 
                string actionName, 
                Action action
                )
            {
                var dispatcher = dependencyObject == null ? Dispatcher.CurrentDispatcher : dependencyObject.Dispatcher;
    
                dispatcher.Async_Invoke (actionName, action);
            }
    
            public static BindingBase GetBindingOf (
                this DependencyObject dependencyObject, 
                DependencyProperty dependencyProperty 
                )
            {
                if (dependencyObject == null)
                {
                    return null;
                }
    
                if (dependencyProperty == null)
                {
                    return null;
                }
    
                return BindingOperations.GetBindingBase (dependencyObject, dependencyProperty);
            }
    
            public static bool IsBoundTo (
                this DependencyObject dependencyObject, 
                DependencyProperty dependencyProperty 
                )
            {
                if (dependencyObject == null)
                {
                    return false;
                }
    
                if (dependencyProperty == null)
                {
                    return false;
                }
    
                return BindingOperations.IsDataBound (dependencyObject, dependencyProperty);
            }
    
            public static void ResetBindingOf (
                this DependencyObject dependencyObject, 
                DependencyProperty dependencyProperty, 
                BindingBase binding = null
                )
            {
                if (dependencyObject == null)
                {
                    return;
                }
    
                if (dependencyProperty == null)
                {
                    return;
                }
    
                BindingOperations.ClearBinding (dependencyObject, dependencyProperty);
    
                if (binding != null)
                {
                    BindingOperations.SetBinding (dependencyObject, dependencyProperty, binding);
                }
            }
    
            public static TFreezable FreezeObject<TFreezable> (this TFreezable freezable)
                where TFreezable : Freezable
            {
                if (freezable == null)
                {
                    return null;
                }
    
                if (!freezable.IsFrozen && freezable.CanFreeze)
                {
                    freezable.Freeze ();
                }
    
                return freezable;
            }
    
            public static TranslateTransform ToTranslateTransform (this Vector v)
            {
                return new TranslateTransform (v.X, v.Y);
            }
    
            public static TranslateTransform UpdateFromVector (this TranslateTransform tt, Vector v)
            {
                if (tt == null)
                {
                    return null;
                }
    
                tt.X = v.X;
                tt.Y = v.Y;
    
                return tt;
            }
    
            public static bool IsNear (this double v, double c)
            {
                return Math.Abs(v - c) < double.Epsilon * 100;            
            }
    
            public static double Interpolate (this double t, double from, double to)
            {
                if (t < 0)
                {
                    return from;
                }
    
                if (t > 1)
                {
                    return to;
                }
    
                return t*(to - from) + from;
            }
            
            public static Vector Interpolate (this double t, Vector from, Vector to)
            {
                if (t < 0)
                {
                    return from;
                }
    
                if (t > 1)
                {
                    return to;
                }
    
                return new Vector (
                    t*(to.X - from.X) + from.X,
                    t*(to.Y - from.Y) + from.Y
                    );
            }
    
            public static Rect ToRect (this Size size)
            {
                return new Rect(0,0,size.Width, size.Height);
            }
        
            public static string GetName (this DependencyObject dependencyObject)
            {
                var frameworkElement = dependencyObject as FrameworkElement;
                if (frameworkElement != null)
                {
                    return frameworkElement.Name ?? "";
                }
    
                var frameworkContentElement = dependencyObject as FrameworkContentElement;
                if (frameworkContentElement != null)
                {
                    return frameworkContentElement.Name ?? "";                
                }
    
                return "";
            }
    
            public static IEnumerable<DependencyProperty> GetLocalDependencyProperties (this DependencyObject dependencyObject)
            {
                if (dependencyObject == null)
                {
                    yield break;
                }
    
                var enumerator = dependencyObject.GetLocalValueEnumerator ();
                while (enumerator.MoveNext ())
                {
                    var current = enumerator.Current;
                    yield return current.Property;
                }
            }
    
            public static IEnumerable<DependencyProperty> GetClassDependencyProperties (this Type type)
            {
                if (type == null)
                {
                    return Array<DependencyProperty>.Empty;
                }
    
                if (!typeof(DependencyObject).IsAssignableFrom(type))
                {
                    return Array<DependencyProperty>.Empty;
                }
    
                return type
                        .GetFields (BindingFlags.Static | BindingFlags.Public | BindingFlags.FlattenHierarchy)
                        .Where (fi => fi.FieldType == typeof (DependencyProperty))
                        .Select (fi => fi.GetValue (null) as DependencyProperty)
                        .Where (dp => dp != null)
                        ;
            }
    
            public static IEnumerable<DependencyProperty> GetClassDependencyProperties (this DependencyObject dependencyObject)
            {
                if (dependencyObject == null)
                {
                    return Array<DependencyProperty>.Empty;
                }
    
                return dependencyObject.GetType ().GetClassDependencyProperties ();
            }
    
            public static IEnumerable<DependencyProperty> GetDependencyProperties (this DependencyObject dependencyObject)
            {
                if (dependencyObject == null)
                {
                    return Array<DependencyProperty>.Empty;
                }
    
                return dependencyObject
                    .GetClassDependencyProperties ()
                    .Union (dependencyObject.GetLocalDependencyProperties ())
                    ;
            }
    
            public static IEnumerable<DependencyObject> GetVisualChildren (this DependencyObject dependencyObject)
            {
                if (dependencyObject == null)
                {
                    yield break;
                }
    
                var count = VisualTreeHelper.GetChildrenCount (dependencyObject);
                for (var iter = 0; iter < count; ++iter)
                {
                    yield return VisualTreeHelper.GetChild (dependencyObject, iter);
                }
            }
    
            public static IEnumerable<DependencyObject> GetLogicalChildren (this DependencyObject dependencyObject)
            {
                if (dependencyObject == null)
                {
                    return Array<DependencyObject>.Empty;    
                }
    
                return LogicalTreeHelper.GetChildren (dependencyObject).OfType<DependencyObject> ();
            }
    
            static string GetValueAsString (object obj)
            {
                var formattable = obj as IFormattable;
                if (formattable != null)
                {
                    return formattable.ToString ("", CultureInfo.InvariantCulture);
                }
    
                if (obj != null)
                {
                    return obj.ToString ();
                }
    
                return "";
            }
    
            static void GetTree_AsString_Impl (
                this DependencyObject dependencyObject, 
                XmlWriter xmlWriter,
                Func<DependencyObject, IEnumerable<DependencyObject>> childrenGetter 
                )
            {
                if (dependencyObject == null)
                {
                    return;
                }
                
                xmlWriter.WriteStartElement (dependencyObject.GetType().Name);
    
                var enumerator = dependencyObject.GetLocalValueEnumerator ();
                while (enumerator.MoveNext ())
                {
                    var current = enumerator.Current;
    
                    xmlWriter.WriteAttributeString (
                        current.Property.Name, 
                        GetValueAsString (current.Value)
                        );
                }
    
                foreach (var child in childrenGetter (dependencyObject))
                {
                    child.GetTree_AsString_Impl (xmlWriter, childrenGetter);
                }
    
                xmlWriter.WriteEndElement ();
    
            }
    
            static string GetTree_AsString (
                this DependencyObject dependencyObject,             
                Func<DependencyObject, IEnumerable<DependencyObject>> childrenGetter 
                )
            {
                var settings =  new XmlWriterSettings
                                    {
                                        Indent  = true  ,
                                    };
    
                var sb = new StringBuilder (128);
    
                using (var xmlWriter = XmlWriter.Create (sb, settings))
                {
                    xmlWriter.WriteStartDocument ();
    
                    dependencyObject.GetTree_AsString_Impl (xmlWriter, childrenGetter);
    
                    xmlWriter.WriteEndDocument ();
                }
    
                return sb.ToString ();            
            }
    
            public static string GetLogicalTree_AsString (this DependencyObject dependencyObject)
            {
                return dependencyObject.GetTree_AsString (d => d.GetLogicalChildren ());
            }
    
            public static string GetVisualTree_AsString (this DependencyObject dependencyObject)
            {
                return dependencyObject.GetTree_AsString (d => d.GetVisualChildren ());
            }
    
            public static IEnumerable<DependencyObject> GetVisualTree_BreadthFirst (this DependencyObject dependencyObject)
            {
                if (dependencyObject == null)
                {
                    yield break;
                }
    
                var queue = new Queue<DependencyObject> ();
                queue.Enqueue (dependencyObject);
    
                while (queue.Count > 0)
                {
                    var obj = queue.Dequeue ();
    
                    foreach (var child in obj.GetVisualChildren ())
                    {
                        if (child != null)
                        {
                            queue.Enqueue (child);
                            yield return child;                        
                        }
                    }                
                }
            }
    
            public static IEnumerable<DependencyObject> GetLogicalTree_BreadthFirst (this DependencyObject dependencyObject)
            {
                if (dependencyObject == null)
                {
                    yield break;
                }
    
                var queue = new Queue<DependencyObject> ();
                queue.Enqueue (dependencyObject);
    
                while (queue.Count > 0)
                {
                    var obj = queue.Dequeue ();
    
                    foreach (var child in obj.GetLogicalChildren ())
                    {
                        if (child != null)
                        {
                            queue.Enqueue (child);
                            yield return child;                        
                        }
                    }                
                }
            }
    
            public static double LimitBy (this double size, double constraint)
            {
                constraint = Math.Max (0, constraint);
    
                if (double.IsNaN (size))
                {
                    return size;
                }
    
                if (size < 0)
                {
                    return 0;
                }
    
                if (size > constraint)
                {
                    return constraint;
                }
    
                return size;
            }
    
            public static Size LimitBy (this Size size, Size constraint)
            {
                return new Size(
                    size.Width.LimitBy(constraint.Width), 
                    size.Height.LimitBy(constraint.Height)
                    );    
            }
    
            static byte HexColor (this char ch)
            {
                switch (ch)
                {
                    case '0':
                    case '1':
                    case '2':
                    case '3':
                    case '4':
                    case '5':
                    case '6':
                    case '7':
                    case '8':
                    case '9':
                        return (byte) (ch - '0');
                    case 'a':
                    case 'b':
                    case 'c':
                    case 'd':
                    case 'e':
                    case 'f':
                        return (byte) (ch - 'a' + 10);
                    case 'A':
                    case 'B':
                    case 'C':
                    case 'D':
                    case 'E':
                    case 'F':
                        return (byte) (ch - 'A' + 10);
                    default:
                        return 0;
                }       
            }
    
            static byte ExpandNibble (this byte b)
            {
                var n = b & 0xF;
                return (byte) (n | (n << 4));
            }
    
            public static Color ParseColor (this string color, Color defaultTo)
            {
                if (string.IsNullOrEmpty (color))
                {
                    return defaultTo;                
                }
    
                if (color[0] != '#')
                {                   
                    return defaultTo;
                }
    
                switch (color.Length)
                {
                    default:
                        return defaultTo;
                    case 4:
                        // #FFF
                        return Color.FromRgb (
                            color[1].HexColor().ExpandNibble(),
                            color[2].HexColor().ExpandNibble(),
                            color[3].HexColor().ExpandNibble()
                            );
                    case 5:
                        // #FFFF
                        return Color.FromArgb (
                            color[1].HexColor().ExpandNibble(),
                            color[2].HexColor().ExpandNibble(),
                            color[3].HexColor().ExpandNibble(),
                            color[4].HexColor().ExpandNibble()
                            );
                    case 7:
                        // #FFFFFF
                        return Color.FromRgb (
                            (byte) ((color[1].HexColor() << 4) + color[2].HexColor()),
                            (byte) ((color[3].HexColor() << 4) + color[4].HexColor()),
                            (byte) ((color[5].HexColor() << 4) + color[6].HexColor())
                            );
                    case 9:
                        // #FFFFFFFF
                        return Color.FromArgb (
                            (byte) ((color[1].HexColor() << 4) + color[2].HexColor()),
                            (byte) ((color[3].HexColor() << 4) + color[4].HexColor()),
                            (byte) ((color[5].HexColor() << 4) + color[6].HexColor()),
                            (byte) ((color[7].HexColor() << 4) + color[8].HexColor())
                            );
                }
    
            }
    
        }
    }
}
// @@@ END_INCLUDE: C:\temp\GitHub\T4Include\Extensions\WpfExtensions.cs
// ############################################################################

// ############################################################################
// @@@ BEGIN_INCLUDE: C:\temp\GitHub\T4Include\WPF\Generated_AccordionPanel_DependencyProperties.cs
namespace FileInclude
{
    
    // ############################################################################
    // #                                                                          #
    // #        ---==>  T H I S  F I L E  I S   G E N E R A T E D  <==---         #
    // #                                                                          #
    // # This means that any edits to the .cs file will be lost when its          #
    // # regenerated. Changes should instead be applied to the corresponding      #
    // # template file (.tt)                                                      #
    // ############################################################################
    
    
    
                                       
    
    
    namespace Source.WPF
    {
        using System.Collections;
        using System.Collections.ObjectModel;
        using System.Collections.Specialized;
    
        using System.Windows;
        using System.Windows.Media;
    
        // ------------------------------------------------------------------------
        // AccordionPanel
        // ------------------------------------------------------------------------
        partial class AccordionPanel
        {
            #region Uninteresting generated code
            public static readonly DependencyProperty PreviewWidthProperty = DependencyProperty.Register (
                "PreviewWidth",
                typeof (double),
                typeof (AccordionPanel),
                new FrameworkPropertyMetadata (
                    32.0,
                    FrameworkPropertyMetadataOptions.None,
                    Changed_PreviewWidth,
                    Coerce_PreviewWidth          
                ));
    
            static void Changed_PreviewWidth (DependencyObject dependencyObject, DependencyPropertyChangedEventArgs eventArgs)
            {
                var instance = dependencyObject as AccordionPanel;
                if (instance != null)
                {
                    var oldValue = (double)eventArgs.OldValue;
                    var newValue = (double)eventArgs.NewValue;
    
                    instance.Changed_PreviewWidth (oldValue, newValue);
                }
            }
    
    
            static object Coerce_PreviewWidth (DependencyObject dependencyObject, object basevalue)
            {
                var instance = dependencyObject as AccordionPanel;
                if (instance == null)
                {
                    return basevalue;
                }
                var value = (double)basevalue;
    
                instance.Coerce_PreviewWidth (ref value);
    
    
                return value;
            }
    
            public static readonly DependencyProperty ActiveElementProperty = DependencyProperty.Register (
                "ActiveElement",
                typeof (UIElement),
                typeof (AccordionPanel),
                new FrameworkPropertyMetadata (
                    default (UIElement),
                    FrameworkPropertyMetadataOptions.None,
                    Changed_ActiveElement,
                    Coerce_ActiveElement          
                ));
    
            static void Changed_ActiveElement (DependencyObject dependencyObject, DependencyPropertyChangedEventArgs eventArgs)
            {
                var instance = dependencyObject as AccordionPanel;
                if (instance != null)
                {
                    var oldValue = (UIElement)eventArgs.OldValue;
                    var newValue = (UIElement)eventArgs.NewValue;
    
                    instance.Changed_ActiveElement (oldValue, newValue);
                }
            }
    
    
            static object Coerce_ActiveElement (DependencyObject dependencyObject, object basevalue)
            {
                var instance = dependencyObject as AccordionPanel;
                if (instance == null)
                {
                    return basevalue;
                }
                var value = (UIElement)basevalue;
    
                instance.Coerce_ActiveElement (ref value);
    
    
                return value;
            }
    
            public static readonly DependencyProperty ChildStateProperty = DependencyProperty.RegisterAttached (
                "ChildState",
                typeof (AccordionPanel.State),
                typeof (AccordionPanel),
                new FrameworkPropertyMetadata (
                    default (AccordionPanel.State),
                    FrameworkPropertyMetadataOptions.None,
                    Changed_ChildState,
                    Coerce_ChildState          
                ));
    
            static void Changed_ChildState (DependencyObject dependencyObject, DependencyPropertyChangedEventArgs eventArgs)
            {
                if (dependencyObject != null)
                {
                    var oldValue = (AccordionPanel.State)eventArgs.OldValue;
                    var newValue = (AccordionPanel.State)eventArgs.NewValue;
    
                    Changed_ChildState (dependencyObject, oldValue, newValue);
                }
            }
    
            static object Coerce_ChildState (DependencyObject dependencyObject, object basevalue)
            {
                if (dependencyObject == null)
                {
                    return basevalue;
                }
                var value = (AccordionPanel.State)basevalue;
    
                Coerce_ChildState (dependencyObject, ref value);
    
                return value;
            }
            public static readonly DependencyProperty AnimationClockProperty = DependencyProperty.RegisterAttached (
                "AnimationClock",
                typeof (double),
                typeof (AccordionPanel),
                new FrameworkPropertyMetadata (
                    default (double),
                    FrameworkPropertyMetadataOptions.None,
                    Changed_AnimationClock,
                    Coerce_AnimationClock          
                ));
    
            static void Changed_AnimationClock (DependencyObject dependencyObject, DependencyPropertyChangedEventArgs eventArgs)
            {
                if (dependencyObject != null)
                {
                    var oldValue = (double)eventArgs.OldValue;
                    var newValue = (double)eventArgs.NewValue;
    
                    Changed_AnimationClock (dependencyObject, oldValue, newValue);
                }
            }
    
            static object Coerce_AnimationClock (DependencyObject dependencyObject, object basevalue)
            {
                if (dependencyObject == null)
                {
                    return basevalue;
                }
                var value = (double)basevalue;
    
                Coerce_AnimationClock (dependencyObject, ref value);
    
                return value;
            }
            #endregion
    
            // --------------------------------------------------------------------
            // Constructor
            // --------------------------------------------------------------------
            public AccordionPanel ()
            {
                CoerceAllProperties ();
                Constructed__AccordionPanel ();
            }
            // --------------------------------------------------------------------
            partial void Constructed__AccordionPanel ();
            // --------------------------------------------------------------------
            void CoerceAllProperties ()
            {
                CoerceValue (PreviewWidthProperty);
                CoerceValue (ActiveElementProperty);
                CoerceValue (ChildStateProperty);
                CoerceValue (AnimationClockProperty);
            }
    
    
            // --------------------------------------------------------------------
            // Properties
            // --------------------------------------------------------------------
    
               
            // --------------------------------------------------------------------
            public double PreviewWidth
            {
                get
                {
                    return (double)GetValue (PreviewWidthProperty);
                }
                set
                {
                    if (PreviewWidth != value)
                    {
                        SetValue (PreviewWidthProperty, value);
                    }
                }
            }
            // --------------------------------------------------------------------
            partial void Changed_PreviewWidth (double oldValue, double newValue);
            partial void Coerce_PreviewWidth (ref double coercedValue);
            // --------------------------------------------------------------------
    
    
               
            // --------------------------------------------------------------------
            public UIElement ActiveElement
            {
                get
                {
                    return (UIElement)GetValue (ActiveElementProperty);
                }
                set
                {
                    if (ActiveElement != value)
                    {
                        SetValue (ActiveElementProperty, value);
                    }
                }
            }
            // --------------------------------------------------------------------
            partial void Changed_ActiveElement (UIElement oldValue, UIElement newValue);
            partial void Coerce_ActiveElement (ref UIElement coercedValue);
            // --------------------------------------------------------------------
    
    
               
            // --------------------------------------------------------------------
            public static AccordionPanel.State GetChildState (DependencyObject dependencyObject)
            {
                if (dependencyObject == null)
                {
                    return default (AccordionPanel.State);
                }
    
                return (AccordionPanel.State)dependencyObject.GetValue (ChildStateProperty);
            }
    
            public static void SetChildState (DependencyObject dependencyObject, AccordionPanel.State value)
            {
                if (dependencyObject != null)
                {
                    if (GetChildState (dependencyObject) != value)
                    {
                        dependencyObject.SetValue (ChildStateProperty, value);
                    }
                }
            }
    
            public static void ClearChildState (DependencyObject dependencyObject)
            {
                if (dependencyObject != null)
                {
                    dependencyObject.ClearValue (ChildStateProperty);
                }
            }
            // --------------------------------------------------------------------
            static partial void Changed_ChildState (DependencyObject dependencyObject, AccordionPanel.State oldValue, AccordionPanel.State newValue);
            static partial void Coerce_ChildState (DependencyObject dependencyObject, ref AccordionPanel.State coercedValue);
            // --------------------------------------------------------------------
    
    
               
            // --------------------------------------------------------------------
            public static double GetAnimationClock (DependencyObject dependencyObject)
            {
                if (dependencyObject == null)
                {
                    return default (double);
                }
    
                return (double)dependencyObject.GetValue (AnimationClockProperty);
            }
    
            public static void SetAnimationClock (DependencyObject dependencyObject, double value)
            {
                if (dependencyObject != null)
                {
                    if (GetAnimationClock (dependencyObject) != value)
                    {
                        dependencyObject.SetValue (AnimationClockProperty, value);
                    }
                }
            }
    
            public static void ClearAnimationClock (DependencyObject dependencyObject)
            {
                if (dependencyObject != null)
                {
                    dependencyObject.ClearValue (AnimationClockProperty);
                }
            }
            // --------------------------------------------------------------------
            static partial void Changed_AnimationClock (DependencyObject dependencyObject, double oldValue, double newValue);
            static partial void Coerce_AnimationClock (DependencyObject dependencyObject, ref double coercedValue);
            // --------------------------------------------------------------------
    
    
        }
        // ------------------------------------------------------------------------
    
    }
                                       
}
// @@@ END_INCLUDE: C:\temp\GitHub\T4Include\WPF\Generated_AccordionPanel_DependencyProperties.cs
// ############################################################################

// ############################################################################
// @@@ BEGIN_INCLUDE: C:\temp\GitHub\T4Include\WPF\Generated_WatermarkTextBox_DependencyProperties.cs
namespace FileInclude
{
    
    // ############################################################################
    // #                                                                          #
    // #        ---==>  T H I S  F I L E  I S   G E N E R A T E D  <==---         #
    // #                                                                          #
    // # This means that any edits to the .cs file will be lost when its          #
    // # regenerated. Changes should instead be applied to the corresponding      #
    // # template file (.tt)                                                      #
    // ############################################################################
    
    
    
                                       
    
    
    namespace Source.WPF
    {
        using System.Collections;
        using System.Collections.ObjectModel;
        using System.Collections.Specialized;
    
        using System.Windows;
        using System.Windows.Media;
    
        // ------------------------------------------------------------------------
        // WatermarkTextBox
        // ------------------------------------------------------------------------
        partial class WatermarkTextBox
        {
            #region Uninteresting generated code
            public static readonly DependencyProperty WatermarkTextProperty = DependencyProperty.Register (
                "WatermarkText",
                typeof (string),
                typeof (WatermarkTextBox),
                new FrameworkPropertyMetadata (
                    default (string),
                    FrameworkPropertyMetadataOptions.None,
                    Changed_WatermarkText,
                    Coerce_WatermarkText          
                ));
    
            static void Changed_WatermarkText (DependencyObject dependencyObject, DependencyPropertyChangedEventArgs eventArgs)
            {
                var instance = dependencyObject as WatermarkTextBox;
                if (instance != null)
                {
                    var oldValue = (string)eventArgs.OldValue;
                    var newValue = (string)eventArgs.NewValue;
    
                    instance.Changed_WatermarkText (oldValue, newValue);
                }
            }
    
    
            static object Coerce_WatermarkText (DependencyObject dependencyObject, object basevalue)
            {
                var instance = dependencyObject as WatermarkTextBox;
                if (instance == null)
                {
                    return basevalue;
                }
                var value = (string)basevalue;
    
                instance.Coerce_WatermarkText (ref value);
    
    
                return value;
            }
    
            public static readonly DependencyProperty WatermarkForegroundProperty = DependencyProperty.Register (
                "WatermarkForeground",
                typeof (Brush),
                typeof (WatermarkTextBox),
                new FrameworkPropertyMetadata (
                    default (Brush),
                    FrameworkPropertyMetadataOptions.None,
                    Changed_WatermarkForeground,
                    Coerce_WatermarkForeground          
                ));
    
            static void Changed_WatermarkForeground (DependencyObject dependencyObject, DependencyPropertyChangedEventArgs eventArgs)
            {
                var instance = dependencyObject as WatermarkTextBox;
                if (instance != null)
                {
                    var oldValue = (Brush)eventArgs.OldValue;
                    var newValue = (Brush)eventArgs.NewValue;
    
                    instance.Changed_WatermarkForeground (oldValue, newValue);
                }
            }
    
    
            static object Coerce_WatermarkForeground (DependencyObject dependencyObject, object basevalue)
            {
                var instance = dependencyObject as WatermarkTextBox;
                if (instance == null)
                {
                    return basevalue;
                }
                var value = (Brush)basevalue;
    
                instance.Coerce_WatermarkForeground (ref value);
    
    
                return value;
            }
    
            static readonly DependencyPropertyKey IsWatermarkVisiblePropertyKey = DependencyProperty.RegisterReadOnly (
                "IsWatermarkVisible",
                typeof (bool),
                typeof (WatermarkTextBox),
                new FrameworkPropertyMetadata (
                    true,
                    FrameworkPropertyMetadataOptions.None,
                    Changed_IsWatermarkVisible,
                    Coerce_IsWatermarkVisible          
                ));
    
            public static readonly DependencyProperty IsWatermarkVisibleProperty = IsWatermarkVisiblePropertyKey.DependencyProperty;
    
            static void Changed_IsWatermarkVisible (DependencyObject dependencyObject, DependencyPropertyChangedEventArgs eventArgs)
            {
                var instance = dependencyObject as WatermarkTextBox;
                if (instance != null)
                {
                    var oldValue = (bool)eventArgs.OldValue;
                    var newValue = (bool)eventArgs.NewValue;
    
                    instance.Changed_IsWatermarkVisible (oldValue, newValue);
                }
            }
    
    
            static object Coerce_IsWatermarkVisible (DependencyObject dependencyObject, object basevalue)
            {
                var instance = dependencyObject as WatermarkTextBox;
                if (instance == null)
                {
                    return basevalue;
                }
                var value = (bool)basevalue;
    
                instance.Coerce_IsWatermarkVisible (ref value);
    
    
                return value;
            }
    
            #endregion
    
            // --------------------------------------------------------------------
            // Constructor
            // --------------------------------------------------------------------
            public WatermarkTextBox ()
            {
                CoerceAllProperties ();
                Constructed__WatermarkTextBox ();
            }
            // --------------------------------------------------------------------
            partial void Constructed__WatermarkTextBox ();
            // --------------------------------------------------------------------
            void CoerceAllProperties ()
            {
                CoerceValue (WatermarkTextProperty);
                CoerceValue (WatermarkForegroundProperty);
                CoerceValue (IsWatermarkVisibleProperty);
            }
    
    
            // --------------------------------------------------------------------
            // Properties
            // --------------------------------------------------------------------
    
               
            // --------------------------------------------------------------------
            public string WatermarkText
            {
                get
                {
                    return (string)GetValue (WatermarkTextProperty);
                }
                set
                {
                    if (WatermarkText != value)
                    {
                        SetValue (WatermarkTextProperty, value);
                    }
                }
            }
            // --------------------------------------------------------------------
            partial void Changed_WatermarkText (string oldValue, string newValue);
            partial void Coerce_WatermarkText (ref string coercedValue);
            // --------------------------------------------------------------------
    
    
               
            // --------------------------------------------------------------------
            public Brush WatermarkForeground
            {
                get
                {
                    return (Brush)GetValue (WatermarkForegroundProperty);
                }
                set
                {
                    if (WatermarkForeground != value)
                    {
                        SetValue (WatermarkForegroundProperty, value);
                    }
                }
            }
            // --------------------------------------------------------------------
            partial void Changed_WatermarkForeground (Brush oldValue, Brush newValue);
            partial void Coerce_WatermarkForeground (ref Brush coercedValue);
            // --------------------------------------------------------------------
    
    
               
            // --------------------------------------------------------------------
            public bool IsWatermarkVisible
            {
                get
                {
                    return (bool)GetValue (IsWatermarkVisibleProperty);
                }
                private set
                {
                    if (IsWatermarkVisible != value)
                    {
                        SetValue (IsWatermarkVisiblePropertyKey, value);
                    }
                }
            }
            // --------------------------------------------------------------------
            partial void Changed_IsWatermarkVisible (bool oldValue, bool newValue);
            partial void Coerce_IsWatermarkVisible (ref bool coercedValue);
            // --------------------------------------------------------------------
    
    
        }
        // ------------------------------------------------------------------------
    
    }
                                       
}
// @@@ END_INCLUDE: C:\temp\GitHub\T4Include\WPF\Generated_WatermarkTextBox_DependencyProperties.cs
// ############################################################################

// ############################################################################
// @@@ BEGIN_INCLUDE: C:\temp\GitHub\T4Include\WPF\Generated_ReflectionDecorator_DependencyProperties.cs
namespace FileInclude
{
    
    // ############################################################################
    // #                                                                          #
    // #        ---==>  T H I S  F I L E  I S   G E N E R A T E D  <==---         #
    // #                                                                          #
    // # This means that any edits to the .cs file will be lost when its          #
    // # regenerated. Changes should instead be applied to the corresponding      #
    // # template file (.tt)                                                      #
    // ############################################################################
    
    
    
                                       
    
    
    namespace Source.WPF
    {
        using System.Collections;
        using System.Collections.ObjectModel;
        using System.Collections.Specialized;
    
        using System.Windows;
        using System.Windows.Media;
    
        // ------------------------------------------------------------------------
        // ReflectionDecorator
        // ------------------------------------------------------------------------
        partial class ReflectionDecorator
        {
            #region Uninteresting generated code
            public static readonly DependencyProperty ReflectionSizeProperty = DependencyProperty.Register (
                "ReflectionSize",
                typeof (double),
                typeof (ReflectionDecorator),
                new FrameworkPropertyMetadata (
                    48.0,
                    FrameworkPropertyMetadataOptions.None,
                    Changed_ReflectionSize,
                    Coerce_ReflectionSize          
                ));
    
            static void Changed_ReflectionSize (DependencyObject dependencyObject, DependencyPropertyChangedEventArgs eventArgs)
            {
                var instance = dependencyObject as ReflectionDecorator;
                if (instance != null)
                {
                    var oldValue = (double)eventArgs.OldValue;
                    var newValue = (double)eventArgs.NewValue;
    
                    instance.Changed_ReflectionSize (oldValue, newValue);
                }
            }
    
    
            static object Coerce_ReflectionSize (DependencyObject dependencyObject, object basevalue)
            {
                var instance = dependencyObject as ReflectionDecorator;
                if (instance == null)
                {
                    return basevalue;
                }
                var value = (double)basevalue;
    
                instance.Coerce_ReflectionSize (ref value);
    
    
                return value;
            }
    
            public static readonly DependencyProperty ReflectionSeparationProperty = DependencyProperty.Register (
                "ReflectionSeparation",
                typeof (double),
                typeof (ReflectionDecorator),
                new FrameworkPropertyMetadata (
                    4.0,
                    FrameworkPropertyMetadataOptions.None,
                    Changed_ReflectionSeparation,
                    Coerce_ReflectionSeparation          
                ));
    
            static void Changed_ReflectionSeparation (DependencyObject dependencyObject, DependencyPropertyChangedEventArgs eventArgs)
            {
                var instance = dependencyObject as ReflectionDecorator;
                if (instance != null)
                {
                    var oldValue = (double)eventArgs.OldValue;
                    var newValue = (double)eventArgs.NewValue;
    
                    instance.Changed_ReflectionSeparation (oldValue, newValue);
                }
            }
    
    
            static object Coerce_ReflectionSeparation (DependencyObject dependencyObject, object basevalue)
            {
                var instance = dependencyObject as ReflectionDecorator;
                if (instance == null)
                {
                    return basevalue;
                }
                var value = (double)basevalue;
    
                instance.Coerce_ReflectionSeparation (ref value);
    
    
                return value;
            }
    
            #endregion
    
            // --------------------------------------------------------------------
            // Constructor
            // --------------------------------------------------------------------
            public ReflectionDecorator ()
            {
                CoerceAllProperties ();
                Constructed__ReflectionDecorator ();
            }
            // --------------------------------------------------------------------
            partial void Constructed__ReflectionDecorator ();
            // --------------------------------------------------------------------
            void CoerceAllProperties ()
            {
                CoerceValue (ReflectionSizeProperty);
                CoerceValue (ReflectionSeparationProperty);
            }
    
    
            // --------------------------------------------------------------------
            // Properties
            // --------------------------------------------------------------------
    
               
            // --------------------------------------------------------------------
            public double ReflectionSize
            {
                get
                {
                    return (double)GetValue (ReflectionSizeProperty);
                }
                set
                {
                    if (ReflectionSize != value)
                    {
                        SetValue (ReflectionSizeProperty, value);
                    }
                }
            }
            // --------------------------------------------------------------------
            partial void Changed_ReflectionSize (double oldValue, double newValue);
            partial void Coerce_ReflectionSize (ref double coercedValue);
            // --------------------------------------------------------------------
    
    
               
            // --------------------------------------------------------------------
            public double ReflectionSeparation
            {
                get
                {
                    return (double)GetValue (ReflectionSeparationProperty);
                }
                set
                {
                    if (ReflectionSeparation != value)
                    {
                        SetValue (ReflectionSeparationProperty, value);
                    }
                }
            }
            // --------------------------------------------------------------------
            partial void Changed_ReflectionSeparation (double oldValue, double newValue);
            partial void Coerce_ReflectionSeparation (ref double coercedValue);
            // --------------------------------------------------------------------
    
    
        }
        // ------------------------------------------------------------------------
    
    }
                                       
}
// @@@ END_INCLUDE: C:\temp\GitHub\T4Include\WPF\Generated_ReflectionDecorator_DependencyProperties.cs
// ############################################################################

// ############################################################################
// @@@ BEGIN_INCLUDE: C:\temp\GitHub\T4Include\WPF\Generated_BuzyWait_DependencyProperties.cs
namespace FileInclude
{
    
    // ############################################################################
    // #                                                                          #
    // #        ---==>  T H I S  F I L E  I S   G E N E R A T E D  <==---         #
    // #                                                                          #
    // # This means that any edits to the .cs file will be lost when its          #
    // # regenerated. Changes should instead be applied to the corresponding      #
    // # template file (.tt)                                                      #
    // ############################################################################
    
    
    
                                       
    
    
    namespace Source.WPF
    {
        using System.Collections;
        using System.Collections.ObjectModel;
        using System.Collections.Specialized;
    
        using System.Windows;
        using System.Windows.Media;
    
        // ------------------------------------------------------------------------
        // BuzyWait
        // ------------------------------------------------------------------------
        partial class BuzyWait
        {
            #region Uninteresting generated code
            public static readonly DependencyProperty AnimationClockProperty = DependencyProperty.RegisterAttached (
                "AnimationClock",
                typeof (double),
                typeof (BuzyWait),
                new FrameworkPropertyMetadata (
                    default (double),
                    FrameworkPropertyMetadataOptions.None,
                    Changed_AnimationClock,
                    Coerce_AnimationClock          
                ));
    
            static void Changed_AnimationClock (DependencyObject dependencyObject, DependencyPropertyChangedEventArgs eventArgs)
            {
                if (dependencyObject != null)
                {
                    var oldValue = (double)eventArgs.OldValue;
                    var newValue = (double)eventArgs.NewValue;
    
                    Changed_AnimationClock (dependencyObject, oldValue, newValue);
                }
            }
    
            static object Coerce_AnimationClock (DependencyObject dependencyObject, object basevalue)
            {
                if (dependencyObject == null)
                {
                    return basevalue;
                }
                var value = (double)basevalue;
    
                Coerce_AnimationClock (dependencyObject, ref value);
    
                return value;
            }
            public static readonly DependencyProperty IsWaitingProperty = DependencyProperty.Register (
                "IsWaiting",
                typeof (bool),
                typeof (BuzyWait),
                new FrameworkPropertyMetadata (
                    default (bool),
                    FrameworkPropertyMetadataOptions.None,
                    Changed_IsWaiting,
                    Coerce_IsWaiting          
                ));
    
            static void Changed_IsWaiting (DependencyObject dependencyObject, DependencyPropertyChangedEventArgs eventArgs)
            {
                var instance = dependencyObject as BuzyWait;
                if (instance != null)
                {
                    var oldValue = (bool)eventArgs.OldValue;
                    var newValue = (bool)eventArgs.NewValue;
    
                    instance.Changed_IsWaiting (oldValue, newValue);
                }
            }
    
    
            static object Coerce_IsWaiting (DependencyObject dependencyObject, object basevalue)
            {
                var instance = dependencyObject as BuzyWait;
                if (instance == null)
                {
                    return basevalue;
                }
                var value = (bool)basevalue;
    
                instance.Coerce_IsWaiting (ref value);
    
    
                return value;
            }
    
            #endregion
    
            // --------------------------------------------------------------------
            // Constructor
            // --------------------------------------------------------------------
            public BuzyWait ()
            {
                CoerceAllProperties ();
                Constructed__BuzyWait ();
            }
            // --------------------------------------------------------------------
            partial void Constructed__BuzyWait ();
            // --------------------------------------------------------------------
            void CoerceAllProperties ()
            {
                CoerceValue (AnimationClockProperty);
                CoerceValue (IsWaitingProperty);
            }
    
    
            // --------------------------------------------------------------------
            // Properties
            // --------------------------------------------------------------------
    
               
            // --------------------------------------------------------------------
            public static double GetAnimationClock (DependencyObject dependencyObject)
            {
                if (dependencyObject == null)
                {
                    return default (double);
                }
    
                return (double)dependencyObject.GetValue (AnimationClockProperty);
            }
    
            public static void SetAnimationClock (DependencyObject dependencyObject, double value)
            {
                if (dependencyObject != null)
                {
                    if (GetAnimationClock (dependencyObject) != value)
                    {
                        dependencyObject.SetValue (AnimationClockProperty, value);
                    }
                }
            }
    
            public static void ClearAnimationClock (DependencyObject dependencyObject)
            {
                if (dependencyObject != null)
                {
                    dependencyObject.ClearValue (AnimationClockProperty);
                }
            }
            // --------------------------------------------------------------------
            static partial void Changed_AnimationClock (DependencyObject dependencyObject, double oldValue, double newValue);
            static partial void Coerce_AnimationClock (DependencyObject dependencyObject, ref double coercedValue);
            // --------------------------------------------------------------------
    
    
               
            // --------------------------------------------------------------------
            public bool IsWaiting
            {
                get
                {
                    return (bool)GetValue (IsWaitingProperty);
                }
                set
                {
                    if (IsWaiting != value)
                    {
                        SetValue (IsWaitingProperty, value);
                    }
                }
            }
            // --------------------------------------------------------------------
            partial void Changed_IsWaiting (bool oldValue, bool newValue);
            partial void Coerce_IsWaiting (ref bool coercedValue);
            // --------------------------------------------------------------------
    
    
        }
        // ------------------------------------------------------------------------
    
    }
                                       
}
// @@@ END_INCLUDE: C:\temp\GitHub\T4Include\WPF\Generated_BuzyWait_DependencyProperties.cs
// ############################################################################

// ############################################################################
// @@@ BEGIN_INCLUDE: C:\temp\GitHub\T4Include\WPF\Debug\BaseDebugTreeControl.cs
namespace FileInclude
{
    // ----------------------------------------------------------------------------------------------
    // Copyright (c) Mårten Rånge.
    // ----------------------------------------------------------------------------------------------
    // This source code is subject to terms and conditions of the Microsoft Public License. A 
    // copy of the license can be found in the License.html file at the root of this distribution. 
    // If you cannot locate the  Microsoft Public License, please send an email to 
    // dlr@microsoft.com. By using this source code in any fashion, you are agreeing to be bound 
    //  by the terms of the Microsoft Public License.
    // ----------------------------------------------------------------------------------------------
    // You must not remove this notice, or any other, from this software.
    // ----------------------------------------------------------------------------------------------
    
    
    
    
    using System.Collections.Generic;
    
    namespace Source.WPF.Debug
    {
        using System;
        using System.Collections.Concurrent;
        using System.ComponentModel;
        using System.Linq;
        using System.Globalization;
        using System.Text;
        using System.Windows;
        using System.Windows.Controls;
        using System.Windows.Controls.Primitives;
        using System.Windows.Markup;
    
        using Source.Extensions;
    
        [TemplatePart (Name = PART_SelectButton     , Type = typeof (ButtonBase))   ]
        [TemplatePart (Name = PART_RefreshButton    , Type = typeof (ButtonBase))   ]
        [TemplatePart (Name = PART_SearchBox        , Type = typeof (TextBoxBase))  ]
        [TemplatePart (Name = PART_TreeView         , Type = typeof (TreeView))     ]
        [TemplatePart (Name = PART_PropertyDataGrid , Type = typeof (DataGrid))     ]
        abstract partial class BaseDebugTreeControl : DebugControl
        {
            public const string PART_SelectButton       = @"PART_SelectButton"      ;
            public const string PART_RefreshButton      = @"PART_RefreshButton"     ;
            public const string PART_SearchBox          = @"PART_SearchBox"         ;
            public const string PART_TreeView           = @"PART_TreeView"          ;
            public const string PART_PropertyDataGrid   = @"PART_PropertyDataGrid"  ;
    
            public const string DefaultStyle = @"
    <Style 
        xmlns=""http://schemas.microsoft.com/winfx/2006/xaml/presentation""
        xmlns:x=""http://schemas.microsoft.com/winfx/2006/xaml""
        TargetType=""{x:Type d:BaseDebugTreeControl}""
        >
        <Setter Property=""Template"">
            <Setter.Value>
                <ControlTemplate TargetType=""{x:Type d:BaseDebugTreeControl}"">
                    <Grid>
                        <Grid.RowDefinitions>
                            <RowDefinition Height=""24""/>
                            <RowDefinition Height=""4""/>
                            <RowDefinition Height=""*""/>
                        </Grid.RowDefinitions>
                        <Grid.ColumnDefinitions>
                            <ColumnDefinition />
                            <ColumnDefinition Width=""4""/>
                            <ColumnDefinition />
                        </Grid.ColumnDefinitions>
                        <StackPanel Grid.Row=""0"" Grid.Column=""0"" Orientation=""Horizontal"">
                            <Button x:Name=""PART_SelectButton""    Padding=""8,0,8,0"" Margin=""0,0,4,0"" Content=""Select""/>
                            <Button x:Name=""PART_RefreshButton""   Padding=""8,0,8,0"" Margin=""0,0,4,0"" Content=""Refresh""/>
                        </StackPanel>
                        <TextBox    Grid.Row=""0"" Grid.Column=""2"" x:Name=""PART_SearchBox""      />
                        <TreeView   Grid.Row=""2"" Grid.Column=""0"" x:Name=""PART_TreeView""  ItemsSource=""{TemplateBinding Tree}"">
                            <TreeView.ItemTemplate>
                                <HierarchicalDataTemplate
                                    ItemsSource=""{Binding Path=Children, Mode=OneTime}""
                                    >
                                    <TextBlock 
                                        Text=""{Binding Path=Name, Mode=OneTime}""
                                        ToolTip=""{Binding Path=ToolTip, Mode=OneTime}""
                                        />
                                </HierarchicalDataTemplate>
                            </TreeView.ItemTemplate>
                        </TreeView>
                        <GridSplitter
                            Grid.Column=""1""
                            Grid.RowSpan=""3""
                            HorizontalAlignment=""Stretch""
                            VerticalAlignment=""Stretch""
                            /> 
                        <DataGrid   
                            Grid.Row=""2"" 
                            Grid.Column=""2"" 
                            x:Name=""PART_PropertyDataGrid""   
                            ItemsSource=""{Binding ElementName=PART_TreeView,Path=SelectedValue.Properties}"" 
                            EnableColumnVirtualization=""False"" 
                            EnableRowVirtualization=""True"" 
                            AutoGenerateColumns=""False""                        
                            >
                            <DataGrid.Columns>
                                <DataGridTextColumn IsReadOnly=""True"" Header=""Name"" Binding=""{Binding Path=Name, Mode=OneTime}""/>
                                <DataGridTextColumn Header=""Value"" Binding=""{Binding Path=Value, Mode=TwoWay}""/>
                            </DataGrid.Columns>
                        </DataGrid>
                    </Grid>
                </ControlTemplate>
            </Setter.Value>
        </Setter>
    </Style>
    ";
            public class TreeNodeProperty : INotifyPropertyChanged
            {
                readonly DependencyObject   DependencyObject    ;
                readonly DependencyProperty DependencyProperty  ;
    
                public TreeNodeProperty(
                    DependencyObject dependencyObject, 
                    DependencyProperty dependencyProperty
                    )
                {
                    DependencyObject    = dependencyObject      ?? new DependencyObject ();
                    DependencyProperty  = dependencyProperty    ;
                }
    
                public bool IsReadOnly
                {
                    get
                    {
                        return DependencyProperty.ReadOnly;
                    }
                }
    
                public bool IsAttached
                {
                    get
                    {
                        var ownerType = DependencyProperty.OwnerType;
                        var type = DependencyObject.GetType ();
    
                        return !ownerType.IsAssignableFrom (type);
                    }
                }
    
                public bool HasValue
                {
                    get
                    {
                        return DependencyObject.ReadLocalValue (DependencyProperty) != null;
                    }
                }
    
                public string Name
                {
                    get
                    {
                        if (IsAttached)
                        {
                            return DependencyProperty.OwnerType.Name + "." + DependencyProperty.Name;                                                
                        }
                        else
                        {
                            return DependencyProperty.Name;                        
                        }
                    }
                }
    
                public object Value
                {
                    get
                    {
                        return DependencyObject.GetValue (DependencyProperty);    
                    }
                    set
                    {
                        if (IsReadOnly)
                        {
                        }
                        else 
                        {
                            value = value ?? "";
                            var converter = TypeDescriptor.GetConverter (DependencyProperty.PropertyType);
                            if (converter.CanConvertFrom(value.GetType ()))
                            {
                                var convertedValue = converter.ConvertFrom (null, CultureInfo.CurrentUICulture, value);
                                DependencyObject.SetValue (DependencyProperty, convertedValue);
                            }
                        }
                        OnPropertyChanged("Value");
                    }
                }
    
                public event PropertyChangedEventHandler PropertyChanged;
    
                protected virtual void OnPropertyChanged(string propertyName)
                {
                    var handler = PropertyChanged;
                    if (handler != null) handler(this, new PropertyChangedEventArgs(propertyName));
                }
            }
    
            public class TreeNode : INotifyPropertyChanged
            {
                readonly BaseDebugTreeControl   Owner               ;
                readonly DependencyObject       DependencyObject    ;
                string                          m_name              ;
                string                          m_tooltip           ;
                TreeNode[]                      m_children          ;
                TreeNodeProperty[]              m_properties        ;
    
                public TreeNode(BaseDebugTreeControl owner, DependencyObject dependencyObject)
                {
                    Owner = owner;
                    DependencyObject = dependencyObject ?? new DependencyObject ();
                }
    
                public string Name
                {
                    get
                    {
                        if (m_name == null)
                        {
                            m_name = BuildDescription(" ");
                        }
                        return m_name;
                    }
                }
    
                string BuildDescription(string separator)
                {
                    separator = separator ?? " ";
                    var type = DependencyObject.GetType();
    
                    var sb = new StringBuilder(128);
    
                    sb.Append(type.Name);
    
                    foreach (var dp in DependencyObject.GetLocalDependencyProperties().OrderBy(dp => dp.Name))
                    {
                        var value = DependencyObject.GetValue(dp);
                        if (value == null)
                        {
                            continue;
                        }
    
                        sb.Append(separator);
                        sb.Append(dp.Name);
                        sb.Append(@"=""");
                        sb.AppendFormat(CultureInfo.CurrentUICulture, "{0}", value);
                        sb.Append('"');
                    }
    
                    return sb.ToString ();
                }
    
                public string ToolTip
                {
                    get
                    {
                        if (m_tooltip == null)
                        {
                            m_tooltip = BuildDescription ("\r\n  ");
                        }
                        return m_tooltip;
                    }
                }
    
                public TreeNode[] Children
                {
                    get
                    {
                        if (m_children == null)
                        {
                            m_children = Owner.GetChildren (DependencyObject)
                                .Select(d => new TreeNode (Owner, d))
                                .ToArray()
                                ;
                        }
                        return m_children;
                    }
                }
    
                static readonly ConcurrentDictionary<Type, DependencyProperty[]> s_cachedProperties = new ConcurrentDictionary<Type, DependencyProperty[]> ();
    
                public TreeNodeProperty[] Properties
                {
                    get
                    {
                        if (m_properties == null)
                        {
                            var classProperties = s_cachedProperties.GetOrAdd (
                                DependencyObject.GetType(),
                                type => type.GetClassDependencyProperties().ToArray ()
                                );
    
                            var localProperties = DependencyObject.GetLocalDependencyProperties ();
    
                            m_properties = classProperties
                                .Union(localProperties)
                                .OrderBy (dp => dp.Name)
                                .Select (dp => new TreeNodeProperty (DependencyObject, dp))
                                .ToArray ()
                                ;
                        }
    
                        return m_properties;
                    }
                }
    
                public event PropertyChangedEventHandler PropertyChanged;
    
                protected virtual void OnPropertyChanged(string propertyName)
                {
                    var handler = PropertyChanged;      
                    if (handler != null) handler(this, new PropertyChangedEventArgs(propertyName));
                }
            }
    
            protected abstract IEnumerable<DependencyObject> GetChildren(DependencyObject dependencyObject);
    
            readonly static Style           s_defaultStyle      ;
    
            static BaseDebugTreeControl ()
            {
                var parserContext = DebugContainerControl.GetParserContext();
    
                s_defaultStyle = (Style)XamlReader.Parse(
                    DefaultStyle,
                    parserContext
                    );            
    
                StyleProperty.OverrideMetadata(typeof(BaseDebugTreeControl), new FrameworkPropertyMetadata(s_defaultStyle));
            }
    
            partial void Constructed__BaseDebugTreeControl()
            {
                RoutedEventHandler buttonClick = Button_Click;
                AddHandler (ButtonBase.ClickEvent, buttonClick);
            }
    
            void Button_Click(object sender, RoutedEventArgs e)
            {
                var button = e.OriginalSource as ButtonBase;
                if (button == null)
                {
                    return;
                }
    
                switch (button.Name ?? "")
                {
                    case PART_SelectButton:
                        break;
                    case PART_RefreshButton:
                        PopulateTree ();
                        break;
                    default:
                        break;
                }
            }
    
            protected override void OnAttachTo(DependencyObject dependencyObject)
            {
                dependencyObject.Dispatcher.Async_Invoke (
                    "Delay tree population till application idle", 
                    PopulateTree
                    );
            }
    
            void PopulateTree()
            {
                Tree.Clear ();
                if (AttachedTo == null)
                {
                    return;
                }
                Tree.Add (new TreeNode (this, AttachedTo));
            }
    
            protected override void OnDetachFrom(DependencyObject dependencyObject)
            {
                Tree.Clear ();
            }
        }
    }
}
// @@@ END_INCLUDE: C:\temp\GitHub\T4Include\WPF\Debug\BaseDebugTreeControl.cs
// ############################################################################

// ############################################################################
// @@@ BEGIN_INCLUDE: C:\temp\GitHub\T4Include\Common\Array.cs
namespace FileInclude
{
    // ----------------------------------------------------------------------------------------------
    // Copyright (c) Mårten Rånge.
    // ----------------------------------------------------------------------------------------------
    // This source code is subject to terms and conditions of the Microsoft Public License. A 
    // copy of the license can be found in the License.html file at the root of this distribution. 
    // If you cannot locate the  Microsoft Public License, please send an email to 
    // dlr@microsoft.com. By using this source code in any fashion, you are agreeing to be bound 
    //  by the terms of the Microsoft Public License.
    // ----------------------------------------------------------------------------------------------
    // You must not remove this notice, or any other, from this software.
    // ----------------------------------------------------------------------------------------------
    
    namespace Source.Common
    {
        static class Array<T>
        {
            public static readonly T[] Empty = new T[0];
        }
    }
}
// @@@ END_INCLUDE: C:\temp\GitHub\T4Include\Common\Array.cs
// ############################################################################

// ############################################################################
// @@@ BEGIN_INCLUDE: C:\temp\GitHub\T4Include\Common\Log.cs
namespace FileInclude
{
    // ----------------------------------------------------------------------------------------------
    // Copyright (c) Mårten Rånge.
    // ----------------------------------------------------------------------------------------------
    // This source code is subject to terms and conditions of the Microsoft Public License. A 
    // copy of the license can be found in the License.html file at the root of this distribution. 
    // If you cannot locate the  Microsoft Public License, please send an email to 
    // dlr@microsoft.com. By using this source code in any fashion, you are agreeing to be bound 
    //  by the terms of the Microsoft Public License.
    // ----------------------------------------------------------------------------------------------
    // You must not remove this notice, or any other, from this software.
    // ----------------------------------------------------------------------------------------------
    
    
    
    namespace Source.Common
    {
        using System;
        using System.Globalization;
    
        static partial class Log
        {
            static partial void Partial_LogLevel (Level level);
            static partial void Partial_LogMessage (Level level, string message);
            static partial void Partial_ExceptionOnLog (Level level, string format, object[] args, Exception exc);
    
            public static void LogMessage (Level level, string format, params object[] args)
            {
                try
                {
                    Partial_LogLevel (level);
                    Partial_LogMessage (level, GetMessage (format, args));
                }
                catch (Exception exc)
                {
                    Partial_ExceptionOnLog (level, format, args, exc);
                }
                
            }
    
            static string GetMessage (string format, object[] args)
            {
                format = format ?? "";
                try
                {
                    return (args == null || args.Length == 0)
                               ? format
                               : string.Format (Config.DefaultCulture, format, args)
                        ;
                }
                catch (FormatException)
                {
    
                    return format;
                }
            }
        }
    }
}
// @@@ END_INCLUDE: C:\temp\GitHub\T4Include\Common\Log.cs
// ############################################################################

// ############################################################################
// @@@ BEGIN_INCLUDE: C:\temp\GitHub\T4Include\WPF\Debug\Generated_BaseDebugTreeControl_DependencyProperties.cs
namespace FileInclude
{
    
    // ############################################################################
    // #                                                                          #
    // #        ---==>  T H I S  F I L E  I S   G E N E R A T E D  <==---         #
    // #                                                                          #
    // # This means that any edits to the .cs file will be lost when its          #
    // # regenerated. Changes should instead be applied to the corresponding      #
    // # template file (.tt)                                                      #
    // ############################################################################
    
    
    
                                       
    
    
    namespace Source.WPF.Debug
    {
        using System.Collections;
        using System.Collections.ObjectModel;
        using System.Collections.Specialized;
    
        using System.Windows;
        using System.Windows.Media;
    
        // ------------------------------------------------------------------------
        // BaseDebugTreeControl
        // ------------------------------------------------------------------------
        partial class BaseDebugTreeControl
        {
            #region Uninteresting generated code
            static readonly DependencyPropertyKey TreePropertyKey = DependencyProperty.RegisterReadOnly (
                "Tree",
                typeof (ObservableCollection<TreeNode>),
                typeof (BaseDebugTreeControl),
                new FrameworkPropertyMetadata (
                    null,
                    FrameworkPropertyMetadataOptions.None,
                    Changed_Tree,
                    Coerce_Tree          
                ));
    
            public static readonly DependencyProperty TreeProperty = TreePropertyKey.DependencyProperty;
    
            static void Changed_Tree (DependencyObject dependencyObject, DependencyPropertyChangedEventArgs eventArgs)
            {
                var instance = dependencyObject as BaseDebugTreeControl;
                if (instance != null)
                {
                    var oldValue = (ObservableCollection<TreeNode>)eventArgs.OldValue;
                    var newValue = (ObservableCollection<TreeNode>)eventArgs.NewValue;
    
                    if (oldValue != null)
                    {
                        oldValue.CollectionChanged -= instance.CollectionChanged_Tree;
                    }
    
                    if (newValue != null)
                    {
                        newValue.CollectionChanged += instance.CollectionChanged_Tree;
                    }
    
                    instance.Changed_Tree (oldValue, newValue);
                }
            }
    
            void CollectionChanged_Tree(object sender, NotifyCollectionChangedEventArgs e)
            {
                CollectionChanged_Tree (
                    sender, 
                    e.Action,
                    e.OldStartingIndex,
                    e.OldItems,
                    e.NewStartingIndex,
                    e.NewItems
                    );
            }
    
            static object Coerce_Tree (DependencyObject dependencyObject, object basevalue)
            {
                var instance = dependencyObject as BaseDebugTreeControl;
                if (instance == null)
                {
                    return basevalue;
                }
                var value = (ObservableCollection<TreeNode>)basevalue;
    
                instance.Coerce_Tree (ref value);
    
                if (value == null)
                {
                   value = new ObservableCollection<TreeNode> ();
                }
    
                return value;
            }
    
            #endregion
    
            // --------------------------------------------------------------------
            // Constructor
            // --------------------------------------------------------------------
            public BaseDebugTreeControl ()
            {
                CoerceAllProperties ();
                Constructed__BaseDebugTreeControl ();
            }
            // --------------------------------------------------------------------
            partial void Constructed__BaseDebugTreeControl ();
            // --------------------------------------------------------------------
            void CoerceAllProperties ()
            {
                CoerceValue (TreeProperty);
            }
    
    
            // --------------------------------------------------------------------
            // Properties
            // --------------------------------------------------------------------
    
               
            // --------------------------------------------------------------------
            public ObservableCollection<TreeNode> Tree
            {
                get
                {
                    return (ObservableCollection<TreeNode>)GetValue (TreeProperty);
                }
                private set
                {
                    if (Tree != value)
                    {
                        SetValue (TreePropertyKey, value);
                    }
                }
            }
            // --------------------------------------------------------------------
            partial void Changed_Tree (ObservableCollection<TreeNode> oldValue, ObservableCollection<TreeNode> newValue);
            partial void Coerce_Tree (ref ObservableCollection<TreeNode> coercedValue);
            partial void CollectionChanged_Tree (object sender, NotifyCollectionChangedAction action, int oldStartingIndex, IList oldItems, int newStartingIndex, IList newItems);
            // --------------------------------------------------------------------
    
    
        }
        // ------------------------------------------------------------------------
    
    }
                                       
}
// @@@ END_INCLUDE: C:\temp\GitHub\T4Include\WPF\Debug\Generated_BaseDebugTreeControl_DependencyProperties.cs
// ############################################################################

// ############################################################################
// @@@ BEGIN_INCLUDE: C:\temp\GitHub\T4Include\WPF\Debug\DebugContainerControl.cs
namespace FileInclude
{
    // ----------------------------------------------------------------------------------------------
    // Copyright (c) Mårten Rånge.
    // ----------------------------------------------------------------------------------------------
    // This source code is subject to terms and conditions of the Microsoft Public License. A 
    // copy of the license can be found in the License.html file at the root of this distribution. 
    // If you cannot locate the  Microsoft Public License, please send an email to 
    // dlr@microsoft.com. By using this source code in any fashion, you are agreeing to be bound 
    //  by the terms of the Microsoft Public License.
    // ----------------------------------------------------------------------------------------------
    // You must not remove this notice, or any other, from this software.
    // ----------------------------------------------------------------------------------------------
    
    
    using Source.Extensions;
    
    namespace Source.WPF.Debug
    {
        using System;
        using System.Linq;
        using System.Reflection;
        using System.Windows;
        using System.Windows.Controls;
        using System.Windows.Markup;
    
        abstract partial class DebugControl : Control
        {
            protected DependencyObject AttachedTo;
    
            public int GetOrdinal ()
            {
                return OnGetOrdinal ();
            }
    
            protected abstract int OnGetOrdinal();
    
            public string GetFriendlyName ()
            {
                return OnGetFriendlyName ();    
            }
    
            protected abstract string OnGetFriendlyName();
    
            public void AttachTo (DependencyObject dependencyObject)
            {
                if (AttachedTo != null)
                {
                    DetachFrom ();
                }
    
                AttachedTo = dependencyObject;            
    
                if (AttachedTo != null)
                {
                    OnAttachTo (AttachedTo);
                }
            }
    
            protected abstract void OnAttachTo(DependencyObject attachedTo);
    
            public void DetachFrom ()
            {
                if (AttachedTo != null)
                {
                    OnDetachFrom (AttachedTo);
                }
            }
    
            protected abstract void OnDetachFrom(DependencyObject attachedTo);
        }
    
        [TemplatePart (Name=PART_Tabs, Type = typeof (TabControl))]
        partial class DebugContainerControl : Control
        {
            const string PART_Tabs  = @"PART_Tabs"  ;
    
            public const string DefaultStyle = @"
    <Style 
        xmlns=""http://schemas.microsoft.com/winfx/2006/xaml/presentation""
        xmlns:x=""http://schemas.microsoft.com/winfx/2006/xaml""
        TargetType=""{x:Type d:DebugContainerControl}""
        >
        <Setter Property=""Template"">
            <Setter.Value>
                <ControlTemplate TargetType=""{x:Type d:DebugContainerControl}"">
                    <TabControl x:Name=""PART_Tabs"">
                    </TabControl>
                </ControlTemplate>
            </Setter.Value>
        </Setter>
    </Style>
    ";
    
            static readonly Style       s_defaultStyle      ;
            static readonly TypeInfo[]  s_debugControlTypes ;
    
            readonly DebugControl[]     m_debugControls     ;
            TabControl                  m_tabControl        ;
    
            DependencyObject            m_attachedTo        ;
    
            static DebugContainerControl ()
            {
                var parserContext = GetParserContext();
    
                s_defaultStyle = (Style)XamlReader.Parse(
                    DefaultStyle,
                    parserContext
                    );
    
                var type = typeof (DebugContainerControl);
                s_debugControlTypes = type
                    .Assembly
                    .DefinedTypes
                    .Where (typeInfo => !typeInfo.IsAbstract && typeof(DebugControl).IsAssignableFrom (typeInfo))
                    .ToArray ()
                    ;
    
                StyleProperty.OverrideMetadata(typeof(DebugContainerControl), new FrameworkPropertyMetadata(s_defaultStyle));
            }
    
            public DebugContainerControl ()
            {
                m_debugControls = s_debugControlTypes
                    .Select (Activator.CreateInstance)
                    .OfType<DebugControl>()
                    .ToArray();
            }
    
            public override void OnApplyTemplate()
            {
                base.OnApplyTemplate();
    
                m_tabControl = GetTemplateChild (PART_Tabs) as TabControl;
                if (m_tabControl != null)
                {
                    var tabs = m_debugControls
                        .OrderBy (dc => dc.GetOrdinal ())
                        .Select (dc => 
                            new TabItem
                                {
                                    Header  = dc.GetFriendlyName()  ,
                                    Content = dc            ,
                                })
                        .ToArray ()
                        ;
                    m_tabControl.ItemsSource = tabs;
                }
            }
    
            internal static ParserContext GetParserContext()
            {
                var parserContext = new ParserContext
                                        {
                                            XamlTypeMapper = new XamlTypeMapper(new string[0])
                                        };
    
                var type = typeof (DebugContainerControl);
                var namespaceName = type.Namespace ?? "";
                var assemblyName = type.Assembly.FullName;
                parserContext.XamlTypeMapper.AddMappingProcessingInstruction("Debug", namespaceName, assemblyName);
                parserContext.XmlnsDictionary.Add("d", "Debug");
                return parserContext;
            }
    
            public static void ShowWindow (DependencyObject dependencyObject, string title = null)
            {
                if (dependencyObject == null)
                {
                    return;
                }
    
                dependencyObject.Dispatcher.Async_Invoke (
                    "Delay show window till application idle", 
                    () => ShowWindowImpl (dependencyObject, title)
                    );
    
            }
    
            static void ShowWindowImpl(DependencyObject dependencyObject, string title)
            {
                var debugContainerControl = new DebugContainerControl ();
                debugContainerControl.AttachTo (dependencyObject);
    
                var window = 
                    new Window
                        {
                            Title       = title ?? "Debug"      , 
                            MinHeight   = 200                   ,
                            MinWidth    = 320                   ,
                            Content     = debugContainerControl
                        };
    
                window.Show();
            }
    
            void AttachTo(DependencyObject dependencyObject)
            {
                foreach (var dc in m_debugControls)
                {
                    dc.DetachFrom ();
                }
    
                m_attachedTo = dependencyObject;
    
                if (m_attachedTo != null)
                {
                    foreach (var dc in m_debugControls)
                    {
                        dc.AttachTo (m_attachedTo);
                    }
                }
    
    
            }
        }
    }
}
// @@@ END_INCLUDE: C:\temp\GitHub\T4Include\WPF\Debug\DebugContainerControl.cs
// ############################################################################

// ############################################################################
// @@@ BEGIN_INCLUDE: C:\temp\GitHub\T4Include\Common\Config.cs
namespace FileInclude
{
    // ----------------------------------------------------------------------------------------------
    // Copyright (c) Mårten Rånge.
    // ----------------------------------------------------------------------------------------------
    // This source code is subject to terms and conditions of the Microsoft Public License. A 
    // copy of the license can be found in the License.html file at the root of this distribution. 
    // If you cannot locate the  Microsoft Public License, please send an email to 
    // dlr@microsoft.com. By using this source code in any fashion, you are agreeing to be bound 
    //  by the terms of the Microsoft Public License.
    // ----------------------------------------------------------------------------------------------
    // You must not remove this notice, or any other, from this software.
    // ----------------------------------------------------------------------------------------------
    
    
    namespace Source.Common
    {
        using System.Globalization;
    
        sealed partial class InitConfig
        {
            public CultureInfo DefaultCulture = CultureInfo.InvariantCulture;
        }
    
        static partial class Config
        {
            static partial void Partial_Constructed(ref InitConfig initConfig);
    
            public readonly static CultureInfo DefaultCulture;
    
            static Config ()
            {
                var initConfig = new InitConfig();
    
                Partial_Constructed (ref initConfig);
    
                initConfig = initConfig ?? new InitConfig();
    
                DefaultCulture = initConfig.DefaultCulture;
            }
        }
    }
}
// @@@ END_INCLUDE: C:\temp\GitHub\T4Include\Common\Config.cs
// ############################################################################

// ############################################################################
// @@@ BEGIN_INCLUDE: C:\temp\GitHub\T4Include\Common\Generated_Log.cs
namespace FileInclude
{
    // ############################################################################
    // #                                                                          #
    // #        ---==>  T H I S  F I L E  I S   G E N E R A T E D  <==---         #
    // #                                                                          #
    // # This means that any edits to the .cs file will be lost when its          #
    // # regenerated. Changes should instead be applied to the corresponding      #
    // # template file (.tt)                                                      #
    // ############################################################################
    
    
    
    
    
    
    namespace Source.Common
    {
        using System;
    
        partial class Log
        {
            public enum Level
            {
                Success = 1000,
                HighLight = 2000,
                Info = 3000,
                Warning = 10000,
                Error = 20000,
                Exception = 21000,
            }
    
            public static void Success (string format, params object[] args)
            {
                LogMessage (Level.Success, format, args);
            }
            public static void HighLight (string format, params object[] args)
            {
                LogMessage (Level.HighLight, format, args);
            }
            public static void Info (string format, params object[] args)
            {
                LogMessage (Level.Info, format, args);
            }
            public static void Warning (string format, params object[] args)
            {
                LogMessage (Level.Warning, format, args);
            }
            public static void Error (string format, params object[] args)
            {
                LogMessage (Level.Error, format, args);
            }
            public static void Exception (string format, params object[] args)
            {
                LogMessage (Level.Exception, format, args);
            }
    #if !NETFX_CORE && !SILVERLIGHT && !WINDOWS_PHONE
            static ConsoleColor GetLevelColor (Level level)
            {
                switch (level)
                {
                    case Level.Success:
                        return ConsoleColor.Green;
                    case Level.HighLight:
                        return ConsoleColor.White;
                    case Level.Info:
                        return ConsoleColor.Gray;
                    case Level.Warning:
                        return ConsoleColor.Yellow;
                    case Level.Error:
                        return ConsoleColor.Red;
                    case Level.Exception:
                        return ConsoleColor.Red;
                    default:
                        return ConsoleColor.Magenta;
                }
            }
    #endif
            static string GetLevelMessage (Level level)
            {
                switch (level)
                {
                    case Level.Success:
                        return "SUCCESS  ";
                    case Level.HighLight:
                        return "HIGHLIGHT";
                    case Level.Info:
                        return "INFO     ";
                    case Level.Warning:
                        return "WARNING  ";
                    case Level.Error:
                        return "ERROR    ";
                    case Level.Exception:
                        return "EXCEPTION";
                    default:
                        return "UNKNOWN  ";
                }
            }
    
        }
    }
    
}
// @@@ END_INCLUDE: C:\temp\GitHub\T4Include\Common\Generated_Log.cs
// ############################################################################

// ############################################################################
namespace FileInclude.Include
{
    static partial class MetaData
    {
        public const string RootPath        = @"..\..\..";
<<<<<<< HEAD
        public const string IncludeDate     = @"2013-04-07T18:15:23";
=======
        public const string IncludeDate     = @"2013-04-07T19:09:28";
>>>>>>> 7dd59f42

        public const string Include_0       = @"C:\temp\GitHub\T4Include\WPF\AnimatedEntrance.cs";
        public const string Include_1       = @"C:\temp\GitHub\T4Include\WPF\AccordionPanel.cs";
        public const string Include_2       = @"C:\temp\GitHub\T4Include\WPF\WatermarkTextBox.cs";
        public const string Include_3       = @"C:\temp\GitHub\T4Include\WPF\ReflectionDecorator.cs";
        public const string Include_4       = @"C:\temp\GitHub\T4Include\WPF\BuzyWait.cs";
        public const string Include_5       = @"C:\temp\GitHub\T4Include\WPF\Debug\DebugVisualTreeControl.cs";
        public const string Include_6       = @"C:\temp\GitHub\T4Include\WPF\Debug\DebugLogicalTreeControl.cs";
        public const string Include_7       = @"C:\temp\GitHub\T4Include\WPF\Generated_AnimatedEntrance_DependencyProperties.cs";
        public const string Include_8       = @"C:\temp\GitHub\T4Include\WPF\Generated_AnimatedEntrance_StateMachine.cs";
        public const string Include_9       = @"C:\temp\GitHub\T4Include\Extensions\WpfExtensions.cs";
        public const string Include_10       = @"C:\temp\GitHub\T4Include\WPF\Generated_AccordionPanel_DependencyProperties.cs";
        public const string Include_11       = @"C:\temp\GitHub\T4Include\WPF\Generated_WatermarkTextBox_DependencyProperties.cs";
        public const string Include_12       = @"C:\temp\GitHub\T4Include\WPF\Generated_ReflectionDecorator_DependencyProperties.cs";
        public const string Include_13       = @"C:\temp\GitHub\T4Include\WPF\Generated_BuzyWait_DependencyProperties.cs";
        public const string Include_14       = @"C:\temp\GitHub\T4Include\WPF\Debug\BaseDebugTreeControl.cs";
        public const string Include_15       = @"C:\temp\GitHub\T4Include\Common\Array.cs";
        public const string Include_16       = @"C:\temp\GitHub\T4Include\Common\Log.cs";
        public const string Include_17       = @"C:\temp\GitHub\T4Include\WPF\Debug\Generated_BaseDebugTreeControl_DependencyProperties.cs";
        public const string Include_18       = @"C:\temp\GitHub\T4Include\WPF\Debug\DebugContainerControl.cs";
        public const string Include_19       = @"C:\temp\GitHub\T4Include\Common\Config.cs";
        public const string Include_20       = @"C:\temp\GitHub\T4Include\Common\Generated_Log.cs";
    }
}
// ############################################################################

<|MERGE_RESOLUTION|>--- conflicted
+++ resolved
@@ -4890,11 +4890,7 @@
     static partial class MetaData
     {
         public const string RootPath        = @"..\..\..";
-<<<<<<< HEAD
-        public const string IncludeDate     = @"2013-04-07T18:15:23";
-=======
         public const string IncludeDate     = @"2013-04-07T19:09:28";
->>>>>>> 7dd59f42
 
         public const string Include_0       = @"C:\temp\GitHub\T4Include\WPF\AnimatedEntrance.cs";
         public const string Include_1       = @"C:\temp\GitHub\T4Include\WPF\AccordionPanel.cs";
